--- conflicted
+++ resolved
@@ -315,33 +315,10 @@
             "required_build": "package_asan",
         },
         "ClickHouse Keeper Jepsen (actions)": {
-<<<<<<< HEAD
-            "required_build_properties": {
-                "compiler": "clang-13",
-                "package_type": "binary",
-                "build_type": "relwithdebuginfo",
-                "sanitizer": "none",
-                "bundled": "bundled",
-                "splitted": "unsplitted",
-                "clang_tidy": "disable",
-                "with_coverage": False
-            }
+            "required_build": "binary_release",
         },
         "Performance Comparison (actions)": {
-            "required_build_properties": {
-                "compiler": "clang-13",
-                "package_type": "performance",
-                "build_type": "relwithdebuginfo",
-                "sanitizer": "none",
-                "bundled": "bundled",
-                "splitted": "unsplitted",
-                "clang-tidy": "disable",
-                "with_coverage": False
-            }
-        },
-=======
-            "required_build": "binary_release",
+            "required_build": "performance",
         }
->>>>>>> f2ccddb7
     }
 }