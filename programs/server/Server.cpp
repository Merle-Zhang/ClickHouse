#include "Server.h"

#include <memory>
#include <sys/resource.h>
#include <sys/stat.h>
#include <sys/types.h>
#include <pwd.h>
#include <unistd.h>
#include <Poco/Version.h>
#include <Poco/Net/HTTPServer.h>
#include <Poco/Net/NetException.h>
#include <Poco/Util/HelpFormatter.h>
#include <Poco/Environment.h>
#include <Common/scope_guard_safe.h>
#include <Common/logger_useful.h>
#include <base/phdr_cache.h>
#include <Common/ErrorHandlers.h>
#include <base/getMemoryAmount.h>
#include <base/getAvailableMemoryAmount.h>
#include <base/errnoToString.h>
#include <base/coverage.h>
#include <base/getFQDNOrHostName.h>
#include <base/safeExit.h>
#include <Common/MemoryTracker.h>
#include <Common/ClickHouseRevision.h>
#include <Common/DNSResolver.h>
#include <Common/CurrentMetrics.h>
#include <Common/ConcurrencyControl.h>
#include <Common/Macros.h>
#include <Common/ShellCommand.h>
#include <Common/StringUtils/StringUtils.h>
#include <Common/ZooKeeper/ZooKeeper.h>
#include <Common/ZooKeeper/ZooKeeperNodeCache.h>
#include <Common/getMultipleKeysFromConfig.h>
#include <Common/getNumberOfPhysicalCPUCores.h>
#include <Common/getExecutablePath.h>
#include <Common/ProfileEvents.h>
#include <Common/ThreadProfileEvents.h>
#include <Common/ThreadStatus.h>
#include <Common/getMappedArea.h>
#include <Common/remapExecutable.h>
#include <Common/TLDListsHolder.h>
#include <Common/Config/AbstractConfigurationComparison.h>
#include <Core/ServerUUID.h>
#include <IO/ReadHelpers.h>
#include <IO/ReadBufferFromFile.h>
#include <IO/IOThreadPool.h>
#include <IO/UseSSL.h>
#include <Interpreters/ServerAsynchronousMetrics.h>
#include <Interpreters/DDLWorker.h>
#include <Interpreters/DNSCacheUpdater.h>
#include <Interpreters/DatabaseCatalog.h>
#include <Interpreters/ExternalDictionariesLoader.h>
#include <Interpreters/ProcessList.h>
#include <Interpreters/loadMetadata.h>
#include <Interpreters/JIT/CompiledExpressionCache.h>
#include <Access/AccessControl.h>
#include <Storages/StorageReplicatedMergeTree.h>
#include <Storages/System/attachSystemTables.h>
#include <Storages/System/attachInformationSchemaTables.h>
#include <Storages/Cache/ExternalDataSourceCache.h>
#include <Storages/Cache/registerRemoteFileMetadatas.h>
#include <Common/NamedCollections/NamedCollectionUtils.h>
#include <AggregateFunctions/registerAggregateFunctions.h>
#include <Functions/UserDefined/IUserDefinedSQLObjectsLoader.h>
#include <Functions/registerFunctions.h>
#include <TableFunctions/registerTableFunctions.h>
#include <Formats/registerFormats.h>
#include <Storages/registerStorages.h>
#include <QueryPipeline/ConnectionCollector.h>
#include <Dictionaries/registerDictionaries.h>
#include <Disks/registerDisks.h>
#include <IO/Resource/registerSchedulerNodes.h>
#include <IO/Resource/registerResourceManagers.h>
#include <Common/Config/ConfigReloader.h>
#include <Server/HTTPHandlerFactory.h>
#include "MetricsTransmitter.h"
#include <Common/StatusFile.h>
#include <Server/TCPHandlerFactory.h>
#include <Server/TCPServer.h>
#include <Common/SensitiveDataMasker.h>
#include <Common/ThreadFuzzer.h>
#include <Common/getHashOfLoadedBinary.h>
#include <Common/filesystemHelpers.h>
#include <Compression/CompressionCodecEncrypted.h>
#include <Server/HTTP/HTTPServerConnectionFactory.h>
#include <Server/MySQLHandlerFactory.h>
#include <Server/PostgreSQLHandlerFactory.h>
#include <Server/ProxyV1HandlerFactory.h>
#include <Server/TLSHandlerFactory.h>
#include <Server/CertificateReloader.h>
#include <Server/ProtocolServerAdapter.h>
#include <Server/HTTP/HTTPServer.h>
#include <Interpreters/AsynchronousInsertQueue.h>
#include <filesystem>
#include <unordered_set>

#include "config.h"
#include "config_version.h"

#if defined(OS_LINUX)
#    include <cstddef>
#    include <cstdlib>
#    include <sys/socket.h>
#    include <sys/un.h>
#    include <sys/mman.h>
#    include <sys/ptrace.h>
#    include <Common/hasLinuxCapability.h>
#endif

#if USE_SSL
#    include <Poco/Net/Context.h>
#    include <Poco/Net/SecureServerSocket.h>
#endif

#if USE_GRPC
#   include <Server/GRPCServer.h>
#endif

#if USE_NURAFT
#    include <Coordination/FourLetterCommand.h>
#    include <Server/KeeperTCPHandlerFactory.h>
#endif

#if USE_JEMALLOC
#    include <jemalloc/jemalloc.h>
#endif

#if USE_AZURE_BLOB_STORAGE
#   include <azure/storage/common/internal/xml_wrapper.hpp>
#endif

namespace CurrentMetrics
{
    extern const Metric Revision;
    extern const Metric VersionInteger;
    extern const Metric MemoryTracking;
    extern const Metric MaxDDLEntryID;
    extern const Metric MaxPushedDDLEntryID;
}

namespace ProfileEvents
{
    extern const Event MainConfigLoads;
    extern const Event ServerStartupMilliseconds;
}

namespace fs = std::filesystem;

#if USE_JEMALLOC
static bool jemallocOptionEnabled(const char *name)
{
    bool value;
    size_t size = sizeof(value);

    if (mallctl(name, reinterpret_cast<void *>(&value), &size, /* newp= */ nullptr, /* newlen= */ 0))
        throw Poco::SystemException("mallctl() failed");

    return value;
}
#else
static bool jemallocOptionEnabled(const char *) { return 0; }
#endif

int mainEntryClickHouseServer(int argc, char ** argv)
{
    DB::Server app;

    if (jemallocOptionEnabled("opt.background_thread"))
    {
        LOG_ERROR(&app.logger(),
            "jemalloc.background_thread was requested, "
            "however ClickHouse uses percpu_arena and background_thread most likely will not give any benefits, "
            "and also background_thread is not compatible with ClickHouse watchdog "
            "(that can be disabled with CLICKHOUSE_WATCHDOG_ENABLE=0)");
    }

    /// Do not fork separate process from watchdog if we attached to terminal.
    /// Otherwise it breaks gdb usage.
    /// Can be overridden by environment variable (cannot use server config at this moment).
    if (argc > 0)
    {
        const char * env_watchdog = getenv("CLICKHOUSE_WATCHDOG_ENABLE"); // NOLINT(concurrency-mt-unsafe)
        if (env_watchdog)
        {
            if (0 == strcmp(env_watchdog, "1"))
                app.shouldSetupWatchdog(argv[0]);

            /// Other values disable watchdog explicitly.
        }
        else if (!isatty(STDIN_FILENO) && !isatty(STDOUT_FILENO) && !isatty(STDERR_FILENO))
            app.shouldSetupWatchdog(argv[0]);
    }

    try
    {
        return app.run(argc, argv);
    }
    catch (...)
    {
        std::cerr << DB::getCurrentExceptionMessage(true) << "\n";
        auto code = DB::getCurrentExceptionCode();
        return code ? code : 1;
    }
}


namespace
{

size_t waitServersToFinish(std::vector<DB::ProtocolServerAdapter> & servers, size_t seconds_to_wait)
{
    const size_t sleep_max_ms = 1000 * seconds_to_wait;
    const size_t sleep_one_ms = 100;
    size_t sleep_current_ms = 0;
    size_t current_connections = 0;
    for (;;)
    {
        current_connections = 0;

        for (auto & server : servers)
        {
            server.stop();
            current_connections += server.currentConnections();
        }

        if (!current_connections)
            break;

        sleep_current_ms += sleep_one_ms;
        if (sleep_current_ms < sleep_max_ms)
            std::this_thread::sleep_for(std::chrono::milliseconds(sleep_one_ms));
        else
            break;
    }
    return current_connections;
}

}

namespace DB
{

namespace ErrorCodes
{
    extern const int NO_ELEMENTS_IN_CONFIG;
    extern const int SUPPORT_IS_DISABLED;
    extern const int ARGUMENT_OUT_OF_BOUND;
    extern const int EXCESSIVE_ELEMENT_IN_CONFIG;
    extern const int INVALID_CONFIG_PARAMETER;
    extern const int FAILED_TO_GETPWUID;
    extern const int MISMATCHING_USERS_FOR_PROCESS_AND_DATA;
    extern const int NETWORK_ERROR;
    extern const int CORRUPTED_DATA;
}


static std::string getCanonicalPath(std::string && path)
{
    Poco::trimInPlace(path);
    if (path.empty())
        throw Exception(ErrorCodes::INVALID_CONFIG_PARAMETER, "path configuration parameter is empty");
    if (path.back() != '/')
        path += '/';
    return std::move(path);
}

static std::string getUserName(uid_t user_id)
{
    /// Try to convert user id into user name.
    auto buffer_size = sysconf(_SC_GETPW_R_SIZE_MAX);
    if (buffer_size <= 0)
        buffer_size = 1024;
    std::string buffer;
    buffer.reserve(buffer_size);

    struct passwd passwd_entry;
    struct passwd * result = nullptr;
    const auto error = getpwuid_r(user_id, &passwd_entry, buffer.data(), buffer_size, &result);

    if (error)
        throwFromErrno("Failed to find user name for " + toString(user_id), ErrorCodes::FAILED_TO_GETPWUID, error);
    else if (result)
        return result->pw_name;
    return toString(user_id);
}

Poco::Net::SocketAddress makeSocketAddress(const std::string & host, UInt16 port, Poco::Logger * log)
{
    Poco::Net::SocketAddress socket_address;
    try
    {
        socket_address = Poco::Net::SocketAddress(host, port);
    }
    catch (const Poco::Net::DNSException & e)
    {
        const auto code = e.code();
        if (code == EAI_FAMILY
#if defined(EAI_ADDRFAMILY)
                    || code == EAI_ADDRFAMILY
#endif
           )
        {
            LOG_ERROR(log, "Cannot resolve listen_host ({}), error {}: {}. "
                "If it is an IPv6 address and your host has disabled IPv6, then consider to "
                "specify IPv4 address to listen in <listen_host> element of configuration "
                "file. Example: <listen_host>0.0.0.0</listen_host>",
                host, e.code(), e.message());
        }

        throw;
    }
    return socket_address;
}

Poco::Net::SocketAddress Server::socketBindListen(
    const Poco::Util::AbstractConfiguration & config,
    Poco::Net::ServerSocket & socket,
    const std::string & host,
    UInt16 port,
    [[maybe_unused]] bool secure) const
{
    auto address = makeSocketAddress(host, port, &logger());
    socket.bind(address, /* reuseAddress = */ true, /* reusePort = */ config.getBool("listen_reuse_port", false));
    /// If caller requests any available port from the OS, discover it after binding.
    if (port == 0)
    {
        address = socket.address();
        LOG_DEBUG(&logger(), "Requested any available port (port == 0), actual port is {:d}", address.port());
    }

    socket.listen(/* backlog = */ config.getUInt("listen_backlog", 4096));

    return address;
}

Strings getListenHosts(const Poco::Util::AbstractConfiguration & config)
{
    auto listen_hosts = DB::getMultipleValuesFromConfig(config, "", "listen_host");
    if (listen_hosts.empty())
    {
        listen_hosts.emplace_back("::1");
        listen_hosts.emplace_back("127.0.0.1");
    }
    return listen_hosts;
}

Strings getInterserverListenHosts(const Poco::Util::AbstractConfiguration & config)
{
    auto interserver_listen_hosts = DB::getMultipleValuesFromConfig(config, "", "interserver_listen_host");
    if (!interserver_listen_hosts.empty())
      return interserver_listen_hosts;

    /// Use more general restriction in case of emptiness
    return getListenHosts(config);
}

bool getListenTry(const Poco::Util::AbstractConfiguration & config)
{
    bool listen_try = config.getBool("listen_try", false);
    if (!listen_try)
    {
        Poco::Util::AbstractConfiguration::Keys protocols;
        config.keys("protocols", protocols);
        listen_try =
            DB::getMultipleValuesFromConfig(config, "", "listen_host").empty() &&
            std::none_of(protocols.begin(), protocols.end(), [&](const auto & protocol)
            {
                return config.has("protocols." + protocol + ".host") && config.has("protocols." + protocol + ".port");
            });
    }
    return listen_try;
}


void Server::createServer(
    Poco::Util::AbstractConfiguration & config,
    const std::string & listen_host,
    const char * port_name,
    bool listen_try,
    bool start_server,
    std::vector<ProtocolServerAdapter> & servers,
    CreateServerFunc && func) const
{
    /// For testing purposes, user may omit tcp_port or http_port or https_port in configuration file.
    if (config.getString(port_name, "").empty())
        return;

    /// If we already have an active server for this listen_host/port_name, don't create it again
    for (const auto & server : servers)
    {
        if (!server.isStopping() && server.getListenHost() == listen_host && server.getPortName() == port_name)
            return;
    }

    auto port = config.getInt(port_name);
    try
    {
        servers.push_back(func(port));
        if (start_server)
        {
            servers.back().start();
            LOG_INFO(&logger(), "Listening for {}", servers.back().getDescription());
        }
        global_context->registerServerPort(port_name, port);
    }
    catch (const Poco::Exception &)
    {
        std::string message = "Listen [" + listen_host + "]:" + std::to_string(port) + " failed: " + getCurrentExceptionMessage(false);

        if (listen_try)
        {
            LOG_WARNING(&logger(), "{}. If it is an IPv6 or IPv4 address and your host has disabled IPv6 or IPv4, then consider to "
                "specify not disabled IPv4 or IPv6 address to listen in <listen_host> element of configuration "
                "file. Example for disabled IPv6: <listen_host>0.0.0.0</listen_host> ."
                " Example for disabled IPv4: <listen_host>::</listen_host>",
                message);
        }
        else
        {
            throw Exception::createDeprecated(message, ErrorCodes::NETWORK_ERROR);
        }
    }
}


#if defined(OS_LINUX)
namespace
{

void setOOMScore(int value, Poco::Logger * log)
{
    try
    {
        std::string value_string = std::to_string(value);
        DB::WriteBufferFromFile buf("/proc/self/oom_score_adj");
        buf.write(value_string.c_str(), value_string.size());
        buf.next();
        buf.close();
    }
    catch (const Poco::Exception & e)
    {
        LOG_WARNING(log, "Failed to adjust OOM score: '{}'.", e.displayText());
        return;
    }
    LOG_INFO(log, "Set OOM score adjustment to {}", value);
}

}
#endif


void Server::uninitialize()
{
    logger().information("shutting down");
    BaseDaemon::uninitialize();
}

int Server::run()
{
    if (config().hasOption("help"))
    {
        Poco::Util::HelpFormatter help_formatter(Server::options());
        auto header_str = fmt::format("{} [OPTION] [-- [ARG]...]\n"
                                      "positional arguments can be used to rewrite config.xml properties, for example, --http_port=8010",
                                      commandName());
        help_formatter.setHeader(header_str);
        help_formatter.format(std::cout);
        return 0;
    }
    if (config().hasOption("version"))
    {
        std::cout << DBMS_NAME << " server version " << VERSION_STRING << VERSION_OFFICIAL << "." << std::endl;
        return 0;
    }
    return Application::run(); // NOLINT
}

void Server::initialize(Poco::Util::Application & self)
{
    BaseDaemon::initialize(self);
    logger().information("starting up");

    LOG_INFO(&logger(), "OS name: {}, version: {}, architecture: {}",
        Poco::Environment::osName(),
        Poco::Environment::osVersion(),
        Poco::Environment::osArchitecture());
}

std::string Server::getDefaultCorePath() const
{
    return getCanonicalPath(config().getString("path", DBMS_DEFAULT_PATH)) + "cores";
}

void Server::defineOptions(Poco::Util::OptionSet & options)
{
    options.addOption(
        Poco::Util::Option("help", "h", "show help and exit")
            .required(false)
            .repeatable(false)
            .binding("help"));
    options.addOption(
        Poco::Util::Option("version", "V", "show version and exit")
            .required(false)
            .repeatable(false)
            .binding("version"));
    BaseDaemon::defineOptions(options);
}


void checkForUsersNotInMainConfig(
    const Poco::Util::AbstractConfiguration & config,
    const std::string & config_path,
    const std::string & users_config_path,
    Poco::Logger * log)
{
    if (config.getBool("skip_check_for_incorrect_settings", false))
        return;

    if (config.has("users") || config.has("profiles") || config.has("quotas"))
    {
        /// We cannot throw exception here, because we have support for obsolete 'conf.d' directory
        /// (that does not correspond to config.d or users.d) but substitute configuration to both of them.

        LOG_ERROR(log, "The <users>, <profiles> and <quotas> elements should be located in users config file: {} not in main config {}."
            " Also note that you should place configuration changes to the appropriate *.d directory like 'users.d'.",
            users_config_path, config_path);
    }
}

/// Unused in other builds
#if defined(OS_LINUX)
static String readString(const String & path)
{
    ReadBufferFromFile in(path);
    String contents;
    readStringUntilEOF(contents, in);
    return contents;
}

static int readNumber(const String & path)
{
    ReadBufferFromFile in(path);
    int result;
    readText(result, in);
    return result;
}

#endif

static void sanityChecks(Server & server)
{
    std::string data_path = getCanonicalPath(server.config().getString("path", DBMS_DEFAULT_PATH));
    std::string logs_path = server.config().getString("logger.log", "");

    if (server.logger().is(Poco::Message::PRIO_TEST))
        server.context()->addWarningMessage("Server logging level is set to 'test' and performance is degraded. This cannot be used in production.");

#if defined(OS_LINUX)
    try
    {
        const char * filename = "/sys/devices/system/clocksource/clocksource0/current_clocksource";
        String clocksource = readString(filename);
        if (clocksource.find("tsc") == std::string::npos && clocksource.find("kvm-clock") == std::string::npos)
            server.context()->addWarningMessage("Linux is not using a fast clock source. Performance can be degraded. Check " + String(filename));
    }
    catch (...)
    {
    }

    try
    {
        const char * filename = "/proc/sys/vm/overcommit_memory";
        if (readNumber(filename) == 2)
            server.context()->addWarningMessage("Linux memory overcommit is disabled. Check " + String(filename));
    }
    catch (...)
    {
    }

    try
    {
        const char * filename = "/sys/kernel/mm/transparent_hugepage/enabled";
        if (readString(filename).find("[always]") != std::string::npos)
            server.context()->addWarningMessage("Linux transparent hugepages are set to \"always\". Check " + String(filename));
    }
    catch (...)
    {
    }

    try
    {
        const char * filename = "/proc/sys/kernel/pid_max";
        if (readNumber(filename) < 30000)
            server.context()->addWarningMessage("Linux max PID is too low. Check " + String(filename));
    }
    catch (...)
    {
    }

    try
    {
        const char * filename = "/proc/sys/kernel/threads-max";
        if (readNumber(filename) < 30000)
            server.context()->addWarningMessage("Linux threads max count is too low. Check " + String(filename));
    }
    catch (...)
    {
    }

    std::string dev_id = getBlockDeviceId(data_path);
    if (getBlockDeviceType(dev_id) == BlockDeviceType::ROT && getBlockDeviceReadAheadBytes(dev_id) == 0)
        server.context()->addWarningMessage("Rotational disk with disabled readahead is in use. Performance can be degraded. Used for data: " + String(data_path));
#endif

    try
    {
        if (getAvailableMemoryAmount() < (2l << 30))
            server.context()->addWarningMessage("Available memory at server startup is too low (2GiB).");
    }
    catch (...)
    {
    }

    try
    {
        if (!enoughSpaceInDirectory(data_path, 1ull << 30))
            server.context()->addWarningMessage("Available disk space for data at server startup is too low (1GiB): " + String(data_path));
    }
    catch (...)
    {
    }

    try
    {
        if (!logs_path.empty())
        {
            auto logs_parent = fs::path(logs_path).parent_path();
            if (!enoughSpaceInDirectory(logs_parent, 1ull << 30))
                server.context()->addWarningMessage("Available disk space for logs at server startup is too low (1GiB): " + String(logs_parent));
        }
    }
    catch (...)
    {
    }

    if (server.context()->getMergeTreeSettings().allow_remote_fs_zero_copy_replication)
    {
        server.context()->addWarningMessage("The setting 'allow_remote_fs_zero_copy_replication' is enabled for MergeTree tables."
            " But the feature of 'zero-copy replication' is under development and is not ready for production."
            " The usage of this feature can lead to data corruption and loss. The setting should be disabled in production.");
    }
}

int Server::main(const std::vector<std::string> & /*args*/)
try
{
    Stopwatch startup_watch;

    Poco::Logger * log = &logger();

    UseSSL use_ssl;

    MainThreadStatus::getInstance();

    StackTrace::setShowAddresses(config().getBool("show_addresses_in_stack_traces", true));

#if USE_HDFS
    /// This will point libhdfs3 to the right location for its config.
    /// Note: this has to be done once at server initialization, because 'setenv' is not thread-safe.

    String libhdfs3_conf = config().getString("hdfs.libhdfs3_conf", "");
    if (!libhdfs3_conf.empty())
    {
        if (std::filesystem::path{libhdfs3_conf}.is_relative() && !std::filesystem::exists(libhdfs3_conf))
        {
            const String config_path = config().getString("config-file", "config.xml");
            const auto config_dir = std::filesystem::path{config_path}.remove_filename();
            if (std::filesystem::exists(config_dir / libhdfs3_conf))
                libhdfs3_conf = std::filesystem::absolute(config_dir / libhdfs3_conf);
        }
        setenv("LIBHDFS3_CONF", libhdfs3_conf.c_str(), true /* overwrite */); // NOLINT
    }
#endif

#if USE_OPENSSL_INTREE
    /// When building openssl into clickhouse, clickhouse owns the configuration
    /// Therefore, the clickhouse openssl configuration should be kept separate from
    /// the OS. Default to the one in the standard config directory, unless overridden
    /// by a key in the config.
    if (config().has("opensslconf"))
    {
        std::string opensslconf_path = config().getString("opensslconf");
        setenv("OPENSSL_CONF", opensslconf_path.c_str(), true);
    }
    else
    {
        const String config_path = config().getString("config-file", "config.xml");
        const auto config_dir = std::filesystem::path{config_path}.replace_filename("openssl.conf");
        setenv("OPENSSL_CONF", config_dir.string(), true);
    }
#endif

    registerFunctions();
    registerAggregateFunctions();
    registerTableFunctions();
    registerStorages();
    registerDictionaries();
    registerDisks(/* global_skip_access_check= */ false);
    registerFormats();
    registerRemoteFileMetadatas();
    registerSchedulerNodes();
    registerResourceManagers();

    CurrentMetrics::set(CurrentMetrics::Revision, ClickHouseRevision::getVersionRevision());
    CurrentMetrics::set(CurrentMetrics::VersionInteger, ClickHouseRevision::getVersionInteger());

    /** Context contains all that query execution is dependent:
      *  settings, available functions, data types, aggregate functions, databases, ...
      */
    auto shared_context = Context::createShared();
    global_context = Context::createGlobal(shared_context.get());

    global_context->makeGlobalContext();
    global_context->setApplicationType(Context::ApplicationType::SERVER);

#if !defined(NDEBUG) || !defined(__OPTIMIZE__)
    global_context->addWarningMessage("Server was built in debug mode. It will work slowly.");
#endif

    if (ThreadFuzzer::instance().isEffective())
        global_context->addWarningMessage("ThreadFuzzer is enabled. Application will run slowly and unstable.");

#if defined(SANITIZER)
    global_context->addWarningMessage("Server was built with sanitizer. It will work slowly.");
#endif

    const auto memory_amount = getMemoryAmount();

    LOG_INFO(log, "Available RAM: {}; physical cores: {}; logical cores: {}.",
        formatReadableSizeWithBinarySuffix(memory_amount),
        getNumberOfPhysicalCPUCores(),  // on ARM processors it can show only enabled at current moment cores
        std::thread::hardware_concurrency());

    sanityChecks(*this);

    // Initialize global thread pool. Do it before we fetch configs from zookeeper
    // nodes (`from_zk`), because ZooKeeper interface uses the pool. We will
    // ignore `max_thread_pool_size` in configs we fetch from ZK, but oh well.
    GlobalThreadPool::initialize(
        config().getUInt("max_thread_pool_size", 10000),
        config().getUInt("max_thread_pool_free_size", 1000),
        config().getUInt("thread_pool_queue_size", 10000));

#if USE_AZURE_BLOB_STORAGE
    /// It makes sense to deinitialize libxml after joining of all threads
    /// in global pool because libxml uses thread-local memory allocations via
    /// 'pthread_key_create' and 'pthread_setspecific' which should be deallocated
    /// at 'pthread_exit'. Deinitialization of libxml leads to call of 'pthread_key_delete'
    /// and if it is done before joining of threads, allocated memory will not be freed
    /// and there may be memory leaks in threads that used libxml.
    GlobalThreadPool::instance().addOnDestroyCallback([]
    {
        Azure::Storage::_internal::XmlGlobalDeinitialize();
    });
#endif

    IOThreadPool::initialize(
        config().getUInt("max_io_thread_pool_size", 100),
        config().getUInt("max_io_thread_pool_free_size", 0),
        config().getUInt("io_thread_pool_queue_size", 10000));

    NamedCollectionUtils::loadFromConfig(config());

    /// Initialize global local cache for remote filesystem.
    if (config().has("local_cache_for_remote_fs"))
    {
        bool enable = config().getBool("local_cache_for_remote_fs.enable", false);
        if (enable)
        {
            String root_dir = config().getString("local_cache_for_remote_fs.root_dir");
            UInt64 limit_size = config().getUInt64("local_cache_for_remote_fs.limit_size");
            UInt64 bytes_read_before_flush
                = config().getUInt64("local_cache_for_remote_fs.bytes_read_before_flush", DBMS_DEFAULT_BUFFER_SIZE);
            ExternalDataSourceCache::instance().initOnce(global_context, root_dir, limit_size, bytes_read_before_flush);
        }
    }

    Poco::ThreadPool server_pool(3, config().getUInt("max_connections", 1024));
    std::mutex servers_lock;
    std::vector<ProtocolServerAdapter> servers;
    std::vector<ProtocolServerAdapter> servers_to_start_before_tables;
    /// This object will periodically calculate some metrics.
    ServerAsynchronousMetrics async_metrics(
        global_context,
        config().getUInt("asynchronous_metrics_update_period_s", 1),
        config().getUInt("asynchronous_heavy_metrics_update_period_s", 120),
        [&]() -> std::vector<ProtocolServerMetrics>
        {
            std::vector<ProtocolServerMetrics> metrics;
            metrics.reserve(servers_to_start_before_tables.size());
            for (const auto & server : servers_to_start_before_tables)
                metrics.emplace_back(ProtocolServerMetrics{server.getPortName(), server.currentThreads()});

            std::lock_guard lock(servers_lock);
            for (const auto & server : servers)
                metrics.emplace_back(ProtocolServerMetrics{server.getPortName(), server.currentThreads()});
            return metrics;
        }
    );

    ConnectionCollector::init(global_context, config().getUInt("max_threads_for_connection_collector", 10));

    bool has_zookeeper = config().has("zookeeper");

    zkutil::ZooKeeperNodeCache main_config_zk_node_cache([&] { return global_context->getZooKeeper(); });
    zkutil::EventPtr main_config_zk_changed_event = std::make_shared<Poco::Event>();
    if (loaded_config.has_zk_includes)
    {
        auto old_configuration = loaded_config.configuration;
        ConfigProcessor config_processor(config_path);
        loaded_config = config_processor.loadConfigWithZooKeeperIncludes(
            main_config_zk_node_cache, main_config_zk_changed_event, /* fallback_to_preprocessed = */ true);
        config_processor.savePreprocessedConfig(loaded_config, config().getString("path", DBMS_DEFAULT_PATH));
        config().removeConfiguration(old_configuration.get());
        config().add(loaded_config.configuration.duplicate(), PRIO_DEFAULT, false);
    }

    Settings::checkNoSettingNamesAtTopLevel(config(), config_path);

#if defined(OS_LINUX)
    std::string executable_path = getExecutablePath();

    if (!executable_path.empty())
    {
        /// Integrity check based on checksum of the executable code.
        /// Note: it is not intended to protect from malicious party,
        /// because the reference checksum can be easily modified as well.
        /// And we don't involve asymmetric encryption with PKI yet.
        /// It's only intended to protect from faulty hardware.
        /// Note: it is only based on machine code.
        /// But there are other sections of the binary (e.g. exception handling tables)
        /// that are interpreted (not executed) but can alter the behaviour of the program as well.

        /// Please keep the below log messages in-sync with the ones in daemon/BaseDaemon.cpp
        if (stored_binary_hash.empty())
        {
            LOG_WARNING(log, "Integrity check of the executable skipped because the reference checksum could not be read.");
        }
        else
        {
            String calculated_binary_hash = getHashOfLoadedBinaryHex();
            if (calculated_binary_hash == stored_binary_hash)
            {
                LOG_INFO(log, "Integrity check of the executable successfully passed (checksum: {})", calculated_binary_hash);
            }
            else
            {
                /// If program is run under debugger, ptrace will fail.
                if (ptrace(PTRACE_TRACEME, 0, nullptr, nullptr) == -1)
                {
                    /// Program is run under debugger. Modification of it's binary image is ok for breakpoints.
                    global_context->addWarningMessage(fmt::format(
                        "Server is run under debugger and its binary image is modified (most likely with breakpoints).",
                        calculated_binary_hash));
                }
                else
                {
                    throw Exception(
                        ErrorCodes::CORRUPTED_DATA,
                        "Calculated checksum of the executable ({0}) does not correspond"
                        " to the reference checksum stored in the executable ({1})."
                        " This may indicate one of the following:"
                        " - the executable {2} was changed just after startup;"
                        " - the executable {2} was corrupted on disk due to faulty hardware;"
                        " - the loaded executable was corrupted in memory due to faulty hardware;"
                        " - the file {2} was intentionally modified;"
                        " - a logical error in the code.",
                        calculated_binary_hash,
                        stored_binary_hash,
                        executable_path);
                }
            }
        }
    }
    else
        executable_path = "/usr/bin/clickhouse";    /// It is used for information messages.

    /// After full config loaded
    {
        if (config().getBool("remap_executable", false))
        {
            LOG_DEBUG(log, "Will remap executable in memory.");
            size_t size = remapExecutable();
            LOG_DEBUG(log, "The code ({}) in memory has been successfully remapped.", ReadableSize(size));
        }

        if (config().getBool("mlock_executable", false))
        {
            if (hasLinuxCapability(CAP_IPC_LOCK))
            {
                try
                {
                    /// Get the memory area with (current) code segment.
                    /// It's better to lock only the code segment instead of calling "mlockall",
                    /// because otherwise debug info will be also locked in memory, and it can be huge.
                    auto [addr, len] = getMappedArea(reinterpret_cast<void *>(mainEntryClickHouseServer));

                    LOG_TRACE(log, "Will do mlock to prevent executable memory from being paged out. It may take a few seconds.");
                    if (0 != mlock(addr, len))
                        LOG_WARNING(log, "Failed mlock: {}", errnoToString());
                    else
                        LOG_TRACE(log, "The memory map of clickhouse executable has been mlock'ed, total {}", ReadableSize(len));
                }
                catch (...)
                {
                    LOG_WARNING(log, "Cannot mlock: {}", getCurrentExceptionMessage(false));
                }
            }
            else
            {
                LOG_INFO(log, "It looks like the process has no CAP_IPC_LOCK capability, binary mlock will be disabled."
                    " It could happen due to incorrect ClickHouse package installation."
                    " You could resolve the problem manually with 'sudo setcap cap_ipc_lock=+ep {}'."
                    " Note that it will not work on 'nosuid' mounted filesystems.", executable_path);
            }
        }
    }

    int default_oom_score = 0;

#if !defined(NDEBUG)
    /// In debug version on Linux, increase oom score so that clickhouse is killed
    /// first, instead of some service. Use a carefully chosen random score of 555:
    /// the maximum is 1000, and chromium uses 300 for its tab processes. Ignore
    /// whatever errors that occur, because it's just a debugging aid and we don't
    /// care if it breaks.
    default_oom_score = 555;
#endif

    int oom_score = config().getInt("oom_score", default_oom_score);
    if (oom_score)
        setOOMScore(oom_score, log);
#endif

    global_context->setRemoteHostFilter(config());

    std::string path_str = getCanonicalPath(config().getString("path", DBMS_DEFAULT_PATH));
    fs::path path = path_str;
    std::string default_database = config().getString("default_database", "default");

    /// Check that the process user id matches the owner of the data.
    const auto effective_user_id = geteuid();
    struct stat statbuf;
    if (stat(path_str.c_str(), &statbuf) == 0 && effective_user_id != statbuf.st_uid)
    {
        const auto effective_user = getUserName(effective_user_id);
        const auto data_owner = getUserName(statbuf.st_uid);
        std::string message = "Effective user of the process (" + effective_user +
            ") does not match the owner of the data (" + data_owner + ").";
        if (effective_user_id == 0)
        {
            message += " Run under 'sudo -u " + data_owner + "'.";
            throw Exception::createDeprecated(message, ErrorCodes::MISMATCHING_USERS_FOR_PROCESS_AND_DATA);
        }
        else
        {
            global_context->addWarningMessage(message);
        }
    }

    global_context->setPath(path_str);

    StatusFile status{path / "status", StatusFile::write_full_info};

    DB::ServerUUID::load(path / "uuid", log);

    /// Try to increase limit on number of open files.
    {
        rlimit rlim;
        if (getrlimit(RLIMIT_NOFILE, &rlim))
            throw Poco::Exception("Cannot getrlimit");

        if (rlim.rlim_cur == rlim.rlim_max)
        {
            LOG_DEBUG(log, "rlimit on number of file descriptors is {}", rlim.rlim_cur);
        }
        else
        {
            rlim_t old = rlim.rlim_cur;
            rlim.rlim_cur = config().getUInt("max_open_files", static_cast<unsigned>(rlim.rlim_max));
            int rc = setrlimit(RLIMIT_NOFILE, &rlim);
            if (rc != 0)
                LOG_WARNING(log, "Cannot set max number of file descriptors to {}. Try to specify max_open_files according to your system limits. error: {}", rlim.rlim_cur, errnoToString());
            else
                LOG_DEBUG(log, "Set max number of file descriptors to {} (was {}).", rlim.rlim_cur, old);
        }
    }

    /// Try to increase limit on number of threads.
    {
        rlimit rlim;
        if (getrlimit(RLIMIT_NPROC, &rlim))
            throw Poco::Exception("Cannot getrlimit");

        if (rlim.rlim_cur == rlim.rlim_max)
        {
            LOG_DEBUG(log, "rlimit on number of threads is {}", rlim.rlim_cur);
        }
        else
        {
            rlim_t old = rlim.rlim_cur;
            rlim.rlim_cur = rlim.rlim_max;
            int rc = setrlimit(RLIMIT_NPROC, &rlim);
            if (rc != 0)
            {
                LOG_WARNING(log, "Cannot set max number of threads to {}. error: {}", rlim.rlim_cur, errnoToString());
                rlim.rlim_cur = old;
            }
            else
            {
                LOG_DEBUG(log, "Set max number of threads to {} (was {}).", rlim.rlim_cur, old);
            }
        }

        if (rlim.rlim_cur < 30000)
        {
            global_context->addWarningMessage("Maximum number of threads is lower than 30000. There could be problems with handling a lot of simultaneous queries.");
        }
    }

    static ServerErrorHandler error_handler;
    Poco::ErrorHandler::set(&error_handler);

    /// Initialize DateLUT early, to not interfere with running time of first query.
    LOG_DEBUG(log, "Initializing DateLUT.");
    DateLUT::instance();
    LOG_TRACE(log, "Initialized DateLUT with time zone '{}'.", DateLUT::instance().getTimeZone());

    /// Storage with temporary data for processing of heavy queries.
    if (auto temporary_policy = config().getString("tmp_policy", ""); !temporary_policy.empty())
    {
        size_t max_size = config().getUInt64("max_temporary_data_on_disk_size", 0);
        global_context->setTemporaryStoragePolicy(temporary_policy, max_size);
    }
    else if (auto temporary_cache = config().getString("temporary_data_in_cache", ""); !temporary_cache.empty())
    {
        size_t max_size = config().getUInt64("max_temporary_data_on_disk_size", 0);
        global_context->setTemporaryStorageInCache(temporary_cache, max_size);
    }
    else
    {
        std::string temporary_path = config().getString("tmp_path", path / "tmp/");
        size_t max_size = config().getUInt64("max_temporary_data_on_disk_size", 0);
        global_context->setTemporaryStoragePath(temporary_path, max_size);
    }

    /** Directory with 'flags': files indicating temporary settings for the server set by system administrator.
      * Flags may be cleared automatically after being applied by the server.
      * Examples: do repair of local data; clone all replicated tables from replica.
      */
    {
        auto flags_path = path / "flags/";
        fs::create_directories(flags_path);
        global_context->setFlagsPath(flags_path);
    }

    /** Directory with user provided files that are usable by 'file' table function.
      */
    {

        std::string user_files_path = config().getString("user_files_path", path / "user_files/");
        global_context->setUserFilesPath(user_files_path);
        fs::create_directories(user_files_path);
    }

    {
        std::string dictionaries_lib_path = config().getString("dictionaries_lib_path", path / "dictionaries_lib/");
        global_context->setDictionariesLibPath(dictionaries_lib_path);
        fs::create_directories(dictionaries_lib_path);
    }

    {
        std::string user_scripts_path = config().getString("user_scripts_path", path / "user_scripts/");
        global_context->setUserScriptsPath(user_scripts_path);
        fs::create_directories(user_scripts_path);
    }

    /// top_level_domains_lists
    {
        const std::string & top_level_domains_path = config().getString("top_level_domains_path", path / "top_level_domains/");
        TLDListsHolder::getInstance().parseConfig(fs::path(top_level_domains_path) / "", config());
    }

    {
        fs::create_directories(path / "data/");
        fs::create_directories(path / "metadata/");

        /// Directory with metadata of tables, which was marked as dropped by Atomic database
        fs::create_directories(path / "metadata_dropped/");
    }

#if USE_ROCKSDB
    /// Initialize merge tree metadata cache
    if (config().has("merge_tree_metadata_cache"))
    {
        fs::create_directories(path / "rocksdb/");
        size_t size = config().getUInt64("merge_tree_metadata_cache.lru_cache_size", 256 << 20);
        bool continue_if_corrupted = config().getBool("merge_tree_metadata_cache.continue_if_corrupted", false);
        try
        {
            LOG_DEBUG(log, "Initializing MergeTree metadata cache, lru_cache_size: {} continue_if_corrupted: {}",
                ReadableSize(size), continue_if_corrupted);
            global_context->initializeMergeTreeMetadataCache(path_str + "/" + "rocksdb", size);
        }
        catch (...)
        {
            if (continue_if_corrupted)
            {
                /// Rename rocksdb directory and reinitialize merge tree metadata cache
                time_t now = time(nullptr);
                fs::rename(path / "rocksdb", path / ("rocksdb.old." + std::to_string(now)));
                global_context->initializeMergeTreeMetadataCache(path_str + "/" + "rocksdb", size);
            }
            else
            {
                throw;
            }
        }
    }
#endif

    if (config().has("interserver_http_port") && config().has("interserver_https_port"))
        throw Exception(ErrorCodes::EXCESSIVE_ELEMENT_IN_CONFIG, "Both http and https interserver ports are specified");

    static const auto interserver_tags =
    {
        std::make_tuple("interserver_http_host", "interserver_http_port", "http"),
        std::make_tuple("interserver_https_host", "interserver_https_port", "https")
    };

    for (auto [host_tag, port_tag, scheme] : interserver_tags)
    {
        if (config().has(port_tag))
        {
            String this_host = config().getString(host_tag, "");

            if (this_host.empty())
            {
                this_host = getFQDNOrHostName();
                LOG_DEBUG(log, "Configuration parameter '{}' doesn't exist or exists and empty. Will use '{}' as replica host.",
                    host_tag, this_host);
            }

            String port_str = config().getString(port_tag);
            int port = parse<int>(port_str);

            if (port < 0 || port > 0xFFFF)
                throw Exception(ErrorCodes::ARGUMENT_OUT_OF_BOUND, "Out of range '{}': {}", String(port_tag), port);

            global_context->setInterserverIOAddress(this_host, port);
            global_context->setInterserverScheme(scheme);
        }
    }

    LOG_DEBUG(log, "Initializing interserver credentials.");
    global_context->updateInterserverCredentials(config());

    if (config().has("macros"))
        global_context->setMacros(std::make_unique<Macros>(config(), "macros", log));

    /// Initialize main config reloader.
    std::string include_from_path = config().getString("include_from", "/etc/metrika.xml");

    if (config().has("query_masking_rules"))
    {
        SensitiveDataMasker::setInstance(std::make_unique<SensitiveDataMasker>(config(), "query_masking_rules"));
    }

    NamedCollectionUtils::loadFromSQL(global_context);

    auto main_config_reloader = std::make_unique<ConfigReloader>(
        config_path,
        include_from_path,
        config().getString("path", ""),
        std::move(main_config_zk_node_cache),
        main_config_zk_changed_event,
        [&](ConfigurationPtr config, bool initial_loading)
        {
            Settings::checkNoSettingNamesAtTopLevel(*config, config_path);

            /// Limit on total memory usage
            size_t max_server_memory_usage = config->getUInt64("max_server_memory_usage", 0);

            double max_server_memory_usage_to_ram_ratio = config->getDouble("max_server_memory_usage_to_ram_ratio", 0.9);
            size_t default_max_server_memory_usage = static_cast<size_t>(memory_amount * max_server_memory_usage_to_ram_ratio);

            if (max_server_memory_usage == 0)
            {
                max_server_memory_usage = default_max_server_memory_usage;
                LOG_INFO(log, "Setting max_server_memory_usage was set to {}"
                    " ({} available * {:.2f} max_server_memory_usage_to_ram_ratio)",
                    formatReadableSizeWithBinarySuffix(max_server_memory_usage),
                    formatReadableSizeWithBinarySuffix(memory_amount),
                    max_server_memory_usage_to_ram_ratio);
            }
            else if (max_server_memory_usage > default_max_server_memory_usage)
            {
                max_server_memory_usage = default_max_server_memory_usage;
                LOG_INFO(log, "Setting max_server_memory_usage was lowered to {}"
                    " because the system has low amount of memory. The amount was"
                    " calculated as {} available"
                    " * {:.2f} max_server_memory_usage_to_ram_ratio",
                    formatReadableSizeWithBinarySuffix(max_server_memory_usage),
                    formatReadableSizeWithBinarySuffix(memory_amount),
                    max_server_memory_usage_to_ram_ratio);
            }

            total_memory_tracker.setHardLimit(max_server_memory_usage);
            total_memory_tracker.setDescription("(total)");
            total_memory_tracker.setMetric(CurrentMetrics::MemoryTracking);

            bool allow_use_jemalloc_memory = config->getBool("allow_use_jemalloc_memory", true);
            total_memory_tracker.setAllowUseJemallocMemory(allow_use_jemalloc_memory);

            auto * global_overcommit_tracker = global_context->getGlobalOvercommitTracker();
            total_memory_tracker.setOvercommitTracker(global_overcommit_tracker);

            // FIXME logging-related things need synchronization -- see the 'Logger * log' saved
            // in a lot of places. For now, disable updating log configuration without server restart.
            //setTextLog(global_context->getTextLog());
            updateLevels(*config, logger());
            global_context->setClustersConfig(config, has_zookeeper);
            global_context->setMacros(std::make_unique<Macros>(*config, "macros", log));
            global_context->setExternalAuthenticatorsConfig(*config);

            global_context->loadOrReloadDictionaries(*config);
            global_context->loadOrReloadUserDefinedExecutableFunctions(*config);

            global_context->setRemoteHostFilter(*config);

            /// Setup protection to avoid accidental DROP for big tables (that are greater than 50 GB by default)
            if (config->has("max_table_size_to_drop"))
                global_context->setMaxTableSizeToDrop(config->getUInt64("max_table_size_to_drop"));

            if (config->has("max_partition_size_to_drop"))
                global_context->setMaxPartitionSizeToDrop(config->getUInt64("max_partition_size_to_drop"));

            ConcurrencyControl::SlotCount concurrent_threads_soft_limit = ConcurrencyControl::Unlimited;
            if (config->has("concurrent_threads_soft_limit_num"))
            {
                auto value = config->getUInt64("concurrent_threads_soft_limit_num", 0);
                if (value > 0 && value < concurrent_threads_soft_limit)
                    concurrent_threads_soft_limit = value;
            }
            if (config->has("concurrent_threads_soft_limit_ratio_to_cores"))
            {
                auto value = config->getUInt64("concurrent_threads_soft_limit_ratio_to_cores", 0) * std::thread::hardware_concurrency();
                if (value > 0 && value < concurrent_threads_soft_limit)
                    concurrent_threads_soft_limit = value;
            }
            ConcurrencyControl::instance().setMaxConcurrency(concurrent_threads_soft_limit);

            if (config->has("max_concurrent_queries"))
                global_context->getProcessList().setMaxSize(config->getInt("max_concurrent_queries", 0));

            if (config->has("max_concurrent_insert_queries"))
                global_context->getProcessList().setMaxInsertQueriesAmount(config->getInt("max_concurrent_insert_queries", 0));

            if (config->has("max_concurrent_select_queries"))
                global_context->getProcessList().setMaxSelectQueriesAmount(config->getInt("max_concurrent_select_queries", 0));

            if (config->has("keeper_server"))
                global_context->updateKeeperConfiguration(*config);

            /// Reload the number of threads for global pools.
            /// Note: If you specified it in the top level config (not it config of default profile)
            /// then ClickHouse will use it exactly.
            /// This is done for backward compatibility.
            if (global_context->areBackgroundExecutorsInitialized() && (config->has("background_pool_size") || config->has("background_merges_mutations_concurrency_ratio")))
            {
                auto new_pool_size = config->getUInt64("background_pool_size", 16);
                auto new_ratio = config->getUInt64("background_merges_mutations_concurrency_ratio", 2);
                global_context->getMergeMutateExecutor()->increaseThreadsAndMaxTasksCount(new_pool_size, new_pool_size * new_ratio);
            }

            if (global_context->areBackgroundExecutorsInitialized() && config->has("background_move_pool_size"))
            {
                auto new_pool_size = config->getUInt64("background_move_pool_size");
                global_context->getMovesExecutor()->increaseThreadsAndMaxTasksCount(new_pool_size, new_pool_size);
            }

            if (global_context->areBackgroundExecutorsInitialized() && config->has("background_fetches_pool_size"))
            {
                auto new_pool_size = config->getUInt64("background_fetches_pool_size");
                global_context->getFetchesExecutor()->increaseThreadsAndMaxTasksCount(new_pool_size, new_pool_size);
            }

            if (global_context->areBackgroundExecutorsInitialized() && config->has("background_common_pool_size"))
            {
                auto new_pool_size = config->getUInt64("background_common_pool_size");
                global_context->getCommonExecutor()->increaseThreadsAndMaxTasksCount(new_pool_size, new_pool_size);
            }

            if (config->has("background_buffer_flush_schedule_pool_size"))
            {
                auto new_pool_size = config->getUInt64("background_buffer_flush_schedule_pool_size");
                global_context->getBufferFlushSchedulePool().increaseThreadsCount(new_pool_size);
            }

            if (config->has("background_schedule_pool_size"))
            {
                auto new_pool_size = config->getUInt64("background_schedule_pool_size");
                global_context->getSchedulePool().increaseThreadsCount(new_pool_size);
            }

            if (config->has("background_message_broker_schedule_pool_size"))
            {
                auto new_pool_size = config->getUInt64("background_message_broker_schedule_pool_size");
                global_context->getMessageBrokerSchedulePool().increaseThreadsCount(new_pool_size);
            }

            if (config->has("background_distributed_schedule_pool_size"))
            {
                auto new_pool_size = config->getUInt64("background_distributed_schedule_pool_size");
                global_context->getDistributedSchedulePool().increaseThreadsCount(new_pool_size);
            }

            if (config->has("resources"))
            {
                global_context->getResourceManager()->updateConfiguration(*config);
            }

            if (!initial_loading)
            {
                /// We do not load ZooKeeper configuration on the first config loading
                /// because TestKeeper server is not started yet.
                if (config->has("zookeeper"))
                    global_context->reloadZooKeeperIfChanged(config);

                global_context->reloadAuxiliaryZooKeepersConfigIfChanged(config);

                std::lock_guard lock(servers_lock);
                updateServers(*config, server_pool, async_metrics, servers);
            }

            global_context->updateStorageConfiguration(*config);
            global_context->updateInterserverCredentials(*config);
<<<<<<< HEAD
            global_context->updateQueryCacheConfiguration(*config);
#if USE_BORINGSSL
=======
>>>>>>> 0dae64fe
            CompressionCodecEncrypted::Configuration::instance().tryLoad(*config, "encryption_codecs");
#if USE_SSL
            CertificateReloader::instance().tryLoad(*config);
#endif
            NamedCollectionUtils::reloadFromConfig(*config);

            ProfileEvents::increment(ProfileEvents::MainConfigLoads);

            /// Must be the last.
            latest_config = config;
        },
        /* already_loaded = */ false);  /// Reload it right now (initial loading)

    const auto listen_hosts = getListenHosts(config());
    const auto interserver_listen_hosts = getInterserverListenHosts(config());
    const auto listen_try = getListenTry(config());

    if (config().has("keeper_server"))
    {
#if USE_NURAFT
        //// If we don't have configured connection probably someone trying to use clickhouse-server instead
        //// of clickhouse-keeper, so start synchronously.
        bool can_initialize_keeper_async = false;

        if (has_zookeeper) /// We have configured connection to some zookeeper cluster
        {
            /// If we cannot connect to some other node from our cluster then we have to wait our Keeper start
            /// synchronously.
            can_initialize_keeper_async = global_context->tryCheckClientConnectionToMyKeeperCluster();
        }
        /// Initialize keeper RAFT.
        global_context->initializeKeeperDispatcher(can_initialize_keeper_async);
        FourLetterCommandFactory::registerCommands(*global_context->getKeeperDispatcher());

        auto config_getter = [this] () -> const Poco::Util::AbstractConfiguration &
        {
            return global_context->getConfigRef();
        };

        for (const auto & listen_host : listen_hosts)
        {
            /// TCP Keeper
            const char * port_name = "keeper_server.tcp_port";
            createServer(
                config(), listen_host, port_name, listen_try, /* start_server: */ false,
                servers_to_start_before_tables,
                [&](UInt16 port) -> ProtocolServerAdapter
                {
                    Poco::Net::ServerSocket socket;
                    auto address = socketBindListen(config(), socket, listen_host, port);
                    socket.setReceiveTimeout(config().getUInt64("keeper_server.socket_receive_timeout_sec", DBMS_DEFAULT_RECEIVE_TIMEOUT_SEC));
                    socket.setSendTimeout(config().getUInt64("keeper_server.socket_send_timeout_sec", DBMS_DEFAULT_SEND_TIMEOUT_SEC));
                    return ProtocolServerAdapter(
                        listen_host,
                        port_name,
                        "Keeper (tcp): " + address.toString(),
                        std::make_unique<TCPServer>(
                            new KeeperTCPHandlerFactory(
                                config_getter, global_context->getKeeperDispatcher(),
                                global_context->getSettingsRef().receive_timeout.totalSeconds(),
                                global_context->getSettingsRef().send_timeout.totalSeconds(),
                                false), server_pool, socket));
                });

            const char * secure_port_name = "keeper_server.tcp_port_secure";
            createServer(
                config(), listen_host, secure_port_name, listen_try, /* start_server: */ false,
                servers_to_start_before_tables,
                [&](UInt16 port) -> ProtocolServerAdapter
                {
#if USE_SSL
                    Poco::Net::SecureServerSocket socket;
                    auto address = socketBindListen(config(), socket, listen_host, port, /* secure = */ true);
                    socket.setReceiveTimeout(config().getUInt64("keeper_server.socket_receive_timeout_sec", DBMS_DEFAULT_RECEIVE_TIMEOUT_SEC));
                    socket.setSendTimeout(config().getUInt64("keeper_server.socket_send_timeout_sec", DBMS_DEFAULT_SEND_TIMEOUT_SEC));
                    return ProtocolServerAdapter(
                        listen_host,
                        secure_port_name,
                        "Keeper with secure protocol (tcp_secure): " + address.toString(),
                        std::make_unique<TCPServer>(
                            new KeeperTCPHandlerFactory(
                                config_getter, global_context->getKeeperDispatcher(),
                                global_context->getSettingsRef().receive_timeout.totalSeconds(),
                                global_context->getSettingsRef().send_timeout.totalSeconds(), true), server_pool, socket));
#else
                    UNUSED(port);
                    throw Exception(ErrorCodes::SUPPORT_IS_DISABLED, "SSL support for TCP protocol is disabled because Poco library was built without NetSSL support.");
#endif
                });
        }
#else
        throw Exception(ErrorCodes::SUPPORT_IS_DISABLED, "ClickHouse server built without NuRaft library. Cannot use internal coordination.");
#endif

    }

    for (auto & server : servers_to_start_before_tables)
    {
        server.start();
        LOG_INFO(log, "Listening for {}", server.getDescription());
    }

    /// Initialize access storages.
    auto & access_control = global_context->getAccessControl();
    try
    {
        access_control.setUpFromMainConfig(config(), config_path, [&] { return global_context->getZooKeeper(); });
    }
    catch (...)
    {
        tryLogCurrentException(log, "Caught exception while setting up access control.");
        throw;
    }

    /// Reload config in SYSTEM RELOAD CONFIG query.
    global_context->setConfigReloadCallback([&]()
    {
        main_config_reloader->reload();
        access_control.reload(AccessControl::ReloadMode::USERS_CONFIG_ONLY);
    });

    /// Limit on total number of concurrently executed queries.
    global_context->getProcessList().setMaxSize(config().getInt("max_concurrent_queries", 0));

    /// Set up caches.

    /// Lower cache size on low-memory systems.
    double cache_size_to_ram_max_ratio = config().getDouble("cache_size_to_ram_max_ratio", 0.5);
    size_t max_cache_size = static_cast<size_t>(memory_amount * cache_size_to_ram_max_ratio);

    /// Size of cache for uncompressed blocks. Zero means disabled.
    String uncompressed_cache_policy = config().getString("uncompressed_cache_policy", "SLRU");
    LOG_INFO(log, "Uncompressed cache policy name {}", uncompressed_cache_policy);
    size_t uncompressed_cache_size = config().getUInt64("uncompressed_cache_size", 0);
    if (uncompressed_cache_size > max_cache_size)
    {
        uncompressed_cache_size = max_cache_size;
        LOG_INFO(log, "Uncompressed cache size was lowered to {} because the system has low amount of memory",
            formatReadableSizeWithBinarySuffix(uncompressed_cache_size));
    }
    global_context->setUncompressedCache(uncompressed_cache_size, uncompressed_cache_policy);

    /// Load global settings from default_profile and system_profile.
    global_context->setDefaultProfiles(config());
    const Settings & settings = global_context->getSettingsRef();

    /// Initialize background executors after we load default_profile config.
    /// This is needed to load proper values of background_pool_size etc.
    global_context->initializeBackgroundExecutorsIfNeeded();

    if (settings.async_insert_threads)
        global_context->setAsynchronousInsertQueue(std::make_shared<AsynchronousInsertQueue>(
            global_context,
            settings.async_insert_threads));

    /// Size of cache for marks (index of MergeTree family of tables).
    size_t mark_cache_size = config().getUInt64("mark_cache_size", 5368709120);
    String mark_cache_policy = config().getString("mark_cache_policy", "SLRU");
    if (!mark_cache_size)
        LOG_ERROR(log, "Too low mark cache size will lead to severe performance degradation.");
    if (mark_cache_size > max_cache_size)
    {
        mark_cache_size = max_cache_size;
        LOG_INFO(log, "Mark cache size was lowered to {} because the system has low amount of memory",
            formatReadableSizeWithBinarySuffix(mark_cache_size));
    }
    global_context->setMarkCache(mark_cache_size, mark_cache_policy);

    /// Size of cache for uncompressed blocks of MergeTree indices. Zero means disabled.
    size_t index_uncompressed_cache_size = config().getUInt64("index_uncompressed_cache_size", 0);
    if (index_uncompressed_cache_size)
        global_context->setIndexUncompressedCache(index_uncompressed_cache_size);

    /// Size of cache for index marks (index of MergeTree skip indices).
    size_t index_mark_cache_size = config().getUInt64("index_mark_cache_size", 0);
    if (index_mark_cache_size)
        global_context->setIndexMarkCache(index_mark_cache_size);

    /// A cache for mmapped files.
    size_t mmap_cache_size = config().getUInt64("mmap_cache_size", 1000);   /// The choice of default is arbitrary.
    if (mmap_cache_size)
        global_context->setMMappedFileCache(mmap_cache_size);

    /// A cache for query results.
    global_context->setQueryCache(config());

#if USE_EMBEDDED_COMPILER
    /// 128 MB
    constexpr size_t compiled_expression_cache_size_default = 1024 * 1024 * 128;
    size_t compiled_expression_cache_size = config().getUInt64("compiled_expression_cache_size", compiled_expression_cache_size_default);

    constexpr size_t compiled_expression_cache_elements_size_default = 10000;
    size_t compiled_expression_cache_elements_size = config().getUInt64("compiled_expression_cache_elements_size", compiled_expression_cache_elements_size_default);

    CompiledExpressionCacheFactory::instance().init(compiled_expression_cache_size, compiled_expression_cache_elements_size);
#endif

    /// Set path for format schema files
    fs::path format_schema_path(config().getString("format_schema_path", path / "format_schemas/"));
    global_context->setFormatSchemaPath(format_schema_path);
    fs::create_directories(format_schema_path);

    /// Check sanity of MergeTreeSettings on server startup
    {
        size_t background_pool_tasks = global_context->getMergeMutateExecutor()->getMaxTasksCount();
        global_context->getMergeTreeSettings().sanityCheck(background_pool_tasks);
        global_context->getReplicatedMergeTreeSettings().sanityCheck(background_pool_tasks);
    }
    /// try set up encryption. There are some errors in config, error will be printed and server wouldn't start.
    CompressionCodecEncrypted::Configuration::instance().load(config(), "encryption_codecs");

    SCOPE_EXIT({
        async_metrics.stop();

        /** Ask to cancel background jobs all table engines,
          *  and also query_log.
          * It is important to do early, not in destructor of Context, because
          *  table engines could use Context on destroy.
          */
        LOG_INFO(log, "Shutting down storages.");

        global_context->shutdown();

        LOG_DEBUG(log, "Shut down storages.");

        if (!servers_to_start_before_tables.empty())
        {
            LOG_DEBUG(log, "Waiting for current connections to servers for tables to finish.");
            size_t current_connections = 0;
            for (auto & server : servers_to_start_before_tables)
            {
                server.stop();
                current_connections += server.currentConnections();
            }

            if (current_connections)
                LOG_INFO(log, "Closed all listening sockets. Waiting for {} outstanding connections.", current_connections);
            else
                LOG_INFO(log, "Closed all listening sockets.");

            if (current_connections > 0)
                current_connections = waitServersToFinish(servers_to_start_before_tables, config().getInt("shutdown_wait_unfinished", 5));

            if (current_connections)
                LOG_INFO(log, "Closed connections to servers for tables. But {} remain. Probably some tables of other users cannot finish their connections after context shutdown.", current_connections);
            else
                LOG_INFO(log, "Closed connections to servers for tables.");

            global_context->shutdownKeeperDispatcher();
        }

        /// Wait server pool to avoid use-after-free of destroyed context in the handlers
        server_pool.joinAll();

        /** Explicitly destroy Context. It is more convenient than in destructor of Server, because logger is still available.
          * At this moment, no one could own shared part of Context.
          */
        global_context.reset();
        shared_context.reset();
        LOG_DEBUG(log, "Destroyed global context.");
    });

    /// DNSCacheUpdater uses BackgroundSchedulePool which lives in shared context
    /// and thus this object must be created after the SCOPE_EXIT object where shared
    /// context is destroyed.
    /// In addition this object has to be created before the loading of the tables.
    std::unique_ptr<DNSCacheUpdater> dns_cache_updater;
    if (config().has("disable_internal_dns_cache") && config().getInt("disable_internal_dns_cache"))
    {
        /// Disable DNS caching at all
        DNSResolver::instance().setDisableCacheFlag();
        LOG_DEBUG(log, "DNS caching disabled");
    }
    else
    {
        /// Initialize a watcher periodically updating DNS cache
        dns_cache_updater = std::make_unique<DNSCacheUpdater>(
            global_context, config().getInt("dns_cache_update_period", 15), config().getUInt("dns_max_consecutive_failures", 5));
    }

    if (dns_cache_updater)
        dns_cache_updater->start();

    /// Set current database name before loading tables and databases because
    /// system logs may copy global context.
    global_context->setCurrentDatabaseNameInGlobalContext(default_database);

    LOG_INFO(log, "Loading metadata from {}", path_str);

    try
    {
        auto & database_catalog = DatabaseCatalog::instance();
        /// We load temporary database first, because projections need it.
        database_catalog.initializeAndLoadTemporaryDatabase();
        loadMetadataSystem(global_context);
        maybeConvertSystemDatabase(global_context);
        /// After attaching system databases we can initialize system log.
        global_context->initializeSystemLogs();
        global_context->setSystemZooKeeperLogAfterInitializationIfNeeded();
        /// After the system database is created, attach virtual system tables (in addition to query_log and part_log)
        attachSystemTablesServer(global_context, *database_catalog.getSystemDatabase(), has_zookeeper);
        attachInformationSchema(global_context, *database_catalog.getDatabase(DatabaseCatalog::INFORMATION_SCHEMA));
        attachInformationSchema(global_context, *database_catalog.getDatabase(DatabaseCatalog::INFORMATION_SCHEMA_UPPERCASE));
        /// Firstly remove partially dropped databases, to avoid race with MaterializedMySQLSyncThread,
        /// that may execute DROP before loadMarkedAsDroppedTables() in background,
        /// and so loadMarkedAsDroppedTables() will find it and try to add, and UUID will overlap.
        database_catalog.loadMarkedAsDroppedTables();
        /// Then, load remaining databases
        loadMetadata(global_context, default_database);
        convertDatabasesEnginesIfNeed(global_context);
        startupSystemTables();
        database_catalog.loadDatabases();
        /// After loading validate that default database exists
        database_catalog.assertDatabaseExists(default_database);
        /// Load user-defined SQL functions.
        global_context->getUserDefinedSQLObjectsLoader().loadObjects();
    }
    catch (...)
    {
        tryLogCurrentException(log, "Caught exception while loading metadata");
        throw;
    }
    LOG_DEBUG(log, "Loaded metadata.");

    /// Init trace collector only after trace_log system table was created
    /// Disable it if we collect test coverage information, because it will work extremely slow.
#if USE_UNWIND && !WITH_COVERAGE
    /// Profilers cannot work reliably with any other libunwind or without PHDR cache.
    if (hasPHDRCache())
    {
        global_context->initializeTraceCollector();

        /// Set up server-wide memory profiler (for total memory tracker).
        UInt64 total_memory_profiler_step = config().getUInt64("total_memory_profiler_step", 0);
        if (total_memory_profiler_step)
        {
            total_memory_tracker.setProfilerStep(total_memory_profiler_step);
        }

        double total_memory_tracker_sample_probability = config().getDouble("total_memory_tracker_sample_probability", 0);
        if (total_memory_tracker_sample_probability > 0.0)
        {
            total_memory_tracker.setSampleProbability(total_memory_tracker_sample_probability);
        }
    }
#endif

    /// Describe multiple reasons when query profiler cannot work.

#if !USE_UNWIND
    LOG_INFO(log, "Query Profiler and TraceCollector are disabled because they cannot work without bundled unwind (stack unwinding) library.");
#endif

#if WITH_COVERAGE
    LOG_INFO(log, "Query Profiler and TraceCollector are disabled because they work extremely slow with test coverage.");
#endif

#if defined(SANITIZER)
    LOG_INFO(log, "Query Profiler disabled because they cannot work under sanitizers"
        " when two different stack unwinding methods will interfere with each other.");
#endif

#if !defined(__x86_64__)
    LOG_INFO(log, "Query Profiler and TraceCollector is only tested on x86_64. It also known to not work under qemu-user.");
#endif

    if (!hasPHDRCache())
        LOG_INFO(log, "Query Profiler and TraceCollector are disabled because they require PHDR cache to be created"
            " (otherwise the function 'dl_iterate_phdr' is not lock free and not async-signal safe).");

#if defined(OS_LINUX)
    auto tasks_stats_provider = TasksStatsCounters::findBestAvailableProvider();
    if (tasks_stats_provider == TasksStatsCounters::MetricsProvider::None)
    {
        LOG_INFO(log, "It looks like this system does not have procfs mounted at /proc location,"
            " neither clickhouse-server process has CAP_NET_ADMIN capability."
            " 'taskstats' performance statistics will be disabled."
            " It could happen due to incorrect ClickHouse package installation."
            " You can try to resolve the problem manually with 'sudo setcap cap_net_admin=+ep {}'."
            " Note that it will not work on 'nosuid' mounted filesystems."
            " It also doesn't work if you run clickhouse-server inside network namespace as it happens in some containers.",
            executable_path);
    }
    else
    {
        LOG_INFO(log, "Tasks stats provider: {}", TasksStatsCounters::metricsProviderString(tasks_stats_provider));
    }

    if (!hasLinuxCapability(CAP_SYS_NICE))
    {
        LOG_INFO(log, "It looks like the process has no CAP_SYS_NICE capability, the setting 'os_thread_priority' will have no effect."
            " It could happen due to incorrect ClickHouse package installation."
            " You could resolve the problem manually with 'sudo setcap cap_sys_nice=+ep {}'."
            " Note that it will not work on 'nosuid' mounted filesystems.",
            executable_path);
    }
#else
    LOG_INFO(log, "TaskStats is not implemented for this OS. IO accounting will be disabled.");
#endif

    {
        attachSystemTablesAsync(global_context, *DatabaseCatalog::instance().getSystemDatabase(), async_metrics);

        {
            std::lock_guard lock(servers_lock);
            createServers(config(), listen_hosts, interserver_listen_hosts, listen_try, server_pool, async_metrics, servers);
            if (servers.empty())
                throw Exception(ErrorCodes::NO_ELEMENTS_IN_CONFIG,
                                "No servers started (add valid listen_host and 'tcp_port' or 'http_port' "
                                "to configuration file.)");
        }

        if (servers.empty())
             throw Exception(ErrorCodes::NO_ELEMENTS_IN_CONFIG,
                             "No servers started (add valid listen_host and 'tcp_port' or 'http_port' "
                             "to configuration file.)");

#if USE_SSL
        CertificateReloader::instance().tryLoad(config());
#endif

        /// Must be done after initialization of `servers`, because async_metrics will access `servers` variable from its thread.

        async_metrics.start();

        {
            String level_str = config().getString("text_log.level", "");
            int level = level_str.empty() ? INT_MAX : Poco::Logger::parseLevel(level_str);
            setTextLog(global_context->getTextLog(), level);
        }

        buildLoggers(config(), logger());

        main_config_reloader->start();
        access_control.startPeriodicReloading();

        /// try to load dictionaries immediately, throw on error and die
        try
        {
            global_context->loadOrReloadDictionaries(config());
        }
        catch (...)
        {
            tryLogCurrentException(log, "Caught exception while loading dictionaries.");
            throw;
        }

        /// try to load embedded dictionaries immediately, throw on error and die
        try
        {
            global_context->tryCreateEmbeddedDictionaries(config());
        }
        catch (...)
        {
            tryLogCurrentException(log, "Caught exception while loading embedded dictionaries.");
            throw;
        }

        /// try to load user defined executable functions, throw on error and die
        try
        {
            global_context->loadOrReloadUserDefinedExecutableFunctions(config());
        }
        catch (...)
        {
            tryLogCurrentException(log, "Caught exception while loading user defined executable functions.");
            throw;
        }

        if (has_zookeeper && config().has("distributed_ddl"))
        {
            /// DDL worker should be started after all tables were loaded
            String ddl_zookeeper_path = config().getString("distributed_ddl.path", "/clickhouse/task_queue/ddl/");
            int pool_size = config().getInt("distributed_ddl.pool_size", 1);
            if (pool_size < 1)
                throw Exception(ErrorCodes::ARGUMENT_OUT_OF_BOUND, "distributed_ddl.pool_size should be greater then 0");
            global_context->setDDLWorker(std::make_unique<DDLWorker>(pool_size, ddl_zookeeper_path, global_context, &config(),
                                                                     "distributed_ddl", "DDLWorker",
                                                                     &CurrentMetrics::MaxDDLEntryID, &CurrentMetrics::MaxPushedDDLEntryID));
        }

        {
            std::lock_guard lock(servers_lock);
            for (auto & server : servers)
            {
                server.start();
                LOG_INFO(log, "Listening for {}", server.getDescription());
            }

            global_context->setServerCompletelyStarted();
            LOG_INFO(log, "Ready for connections.");
        }

        startup_watch.stop();
        ProfileEvents::increment(ProfileEvents::ServerStartupMilliseconds, startup_watch.elapsedMilliseconds());

        try
        {
            global_context->startClusterDiscovery();
        }
        catch (...)
        {
            tryLogCurrentException(log, "Caught exception while starting cluster discovery");
        }

#if defined(OS_LINUX)
        /// Tell the service manager that service startup is finished.
        /// NOTE: the parent clickhouse-watchdog process must do systemdNotify("MAINPID={}\n", child_pid); before
        /// the child process notifies 'READY=1'.
        systemdNotify("READY=1\n");
#endif

        SCOPE_EXIT_SAFE({
            LOG_DEBUG(log, "Received termination signal.");

            /// Stop reloading of the main config. This must be done before everything else because it
            /// can try to access/modify already deleted objects.
            /// E.g. it can recreate new servers or it may pass a changed config to some destroyed parts of ContextSharedPart.
            main_config_reloader.reset();
            access_control.stopPeriodicReloading();

            is_cancelled = true;

            LOG_DEBUG(log, "Waiting for current connections to close.");

            size_t current_connections = 0;
            {
                std::lock_guard lock(servers_lock);
                for (auto & server : servers)
                {
                    server.stop();
                    current_connections += server.currentConnections();
                }
            }

            if (current_connections)
                LOG_INFO(log, "Closed all listening sockets. Waiting for {} outstanding connections.", current_connections);
            else
                LOG_INFO(log, "Closed all listening sockets.");

            /// Killing remaining queries.
            if (!config().getBool("shutdown_wait_unfinished_queries", false))
                global_context->getProcessList().killAllQueries();

            if (current_connections)
                current_connections = waitServersToFinish(servers, config().getInt("shutdown_wait_unfinished", 5));

            if (current_connections)
                LOG_INFO(log, "Closed connections. But {} remain."
                    " Tip: To increase wait time add to config: <shutdown_wait_unfinished>60</shutdown_wait_unfinished>", current_connections);
            else
                LOG_INFO(log, "Closed connections.");

            dns_cache_updater.reset();

            if (current_connections)
            {
                /// There is no better way to force connections to close in Poco.
                /// Otherwise connection handlers will continue to live
                /// (they are effectively dangling objects, but they use global thread pool
                ///  and global thread pool destructor will wait for threads, preventing server shutdown).

                /// Dump coverage here, because std::atexit callback would not be called.
                dumpCoverageReportIfPossible();
                LOG_INFO(log, "Will shutdown forcefully.");
                safeExit(0);
            }
        });

        std::vector<std::unique_ptr<MetricsTransmitter>> metrics_transmitters;
        for (const auto & graphite_key : DB::getMultipleKeysFromConfig(config(), "", "graphite"))
        {
            metrics_transmitters.emplace_back(std::make_unique<MetricsTransmitter>(
                global_context->getConfigRef(), graphite_key, async_metrics));
        }

        waitForTerminationRequest();
    }

    return Application::EXIT_OK;
}
catch (...)
{
    /// Poco does not provide stacktrace.
    tryLogCurrentException("Application");
    throw;
}

std::unique_ptr<TCPProtocolStackFactory> Server::buildProtocolStackFromConfig(
    const Poco::Util::AbstractConfiguration & config,
    const std::string & protocol,
    Poco::Net::HTTPServerParams::Ptr http_params,
    AsynchronousMetrics & async_metrics,
    bool & is_secure)
{
    auto create_factory = [&](const std::string & type, const std::string & conf_name) -> TCPServerConnectionFactory::Ptr
    {
        if (type == "tcp")
            return TCPServerConnectionFactory::Ptr(new TCPHandlerFactory(*this, false, false));

        if (type == "tls")
#if USE_SSL
            return TCPServerConnectionFactory::Ptr(new TLSHandlerFactory(*this, conf_name));
#else
            throw Exception(ErrorCodes::SUPPORT_IS_DISABLED, "SSL support for TCP protocol is disabled because Poco library was built without NetSSL support.");
#endif

        if (type == "proxy1")
            return TCPServerConnectionFactory::Ptr(new ProxyV1HandlerFactory(*this, conf_name));
        if (type == "mysql")
            return TCPServerConnectionFactory::Ptr(new MySQLHandlerFactory(*this));
        if (type == "postgres")
            return TCPServerConnectionFactory::Ptr(new PostgreSQLHandlerFactory(*this));
        if (type == "http")
            return TCPServerConnectionFactory::Ptr(
                new HTTPServerConnectionFactory(httpContext(), http_params, createHandlerFactory(*this, config, async_metrics, "HTTPHandler-factory"))
            );
        if (type == "prometheus")
            return TCPServerConnectionFactory::Ptr(
                new HTTPServerConnectionFactory(httpContext(), http_params, createHandlerFactory(*this, config, async_metrics, "PrometheusHandler-factory"))
            );
        if (type == "interserver")
            return TCPServerConnectionFactory::Ptr(
                new HTTPServerConnectionFactory(httpContext(), http_params, createHandlerFactory(*this, config, async_metrics, "InterserverIOHTTPHandler-factory"))
            );

        throw Exception(ErrorCodes::INVALID_CONFIG_PARAMETER, "Protocol configuration error, unknown protocol name '{}'", type);
    };

    std::string conf_name = "protocols." + protocol;
    std::string prefix = conf_name + ".";
    std::unordered_set<std::string> pset {conf_name};

    auto stack = std::make_unique<TCPProtocolStackFactory>(*this, conf_name);

    while (true)
    {
        // if there is no "type" - it's a reference to another protocol and this is just an endpoint
        if (config.has(prefix + "type"))
        {
            std::string type = config.getString(prefix + "type");
            if (type == "tls")
            {
                if (is_secure)
                    throw Exception(ErrorCodes::INVALID_CONFIG_PARAMETER, "Protocol '{}' contains more than one TLS layer", protocol);
                is_secure = true;
            }

            stack->append(create_factory(type, conf_name));
        }

        if (!config.has(prefix + "impl"))
            break;

        conf_name = "protocols." + config.getString(prefix + "impl");
        prefix = conf_name + ".";

        if (!pset.insert(conf_name).second)
            throw Exception(ErrorCodes::INVALID_CONFIG_PARAMETER, "Protocol '{}' configuration contains a loop on '{}'", protocol, conf_name);
    }

    return stack;
}

HTTPContextPtr Server::httpContext() const
{
    return std::make_shared<HTTPContext>(context());
}

void Server::createServers(
    Poco::Util::AbstractConfiguration & config,
    const Strings & listen_hosts,
    const Strings & interserver_listen_hosts,
    bool listen_try,
    Poco::ThreadPool & server_pool,
    AsynchronousMetrics & async_metrics,
    std::vector<ProtocolServerAdapter> & servers,
    bool start_servers)
{
    const Settings & settings = global_context->getSettingsRef();

    Poco::Timespan keep_alive_timeout(config.getUInt("keep_alive_timeout", 10), 0);
    Poco::Net::HTTPServerParams::Ptr http_params = new Poco::Net::HTTPServerParams;
    http_params->setTimeout(settings.http_receive_timeout);
    http_params->setKeepAliveTimeout(keep_alive_timeout);

    Poco::Util::AbstractConfiguration::Keys protocols;
    config.keys("protocols", protocols);

    for (const auto & protocol : protocols)
    {
        std::vector<std::string> hosts;
        if (config.has("protocols." + protocol + ".host"))
            hosts.push_back(config.getString("protocols." + protocol + ".host"));
        else
            hosts = listen_hosts;

        for (const auto & host : hosts)
        {
            std::string conf_name = "protocols." + protocol;
            std::string prefix = conf_name + ".";

            if (!config.has(prefix + "port"))
                continue;

            std::string description {"<undefined> protocol"};
            if (config.has(prefix + "description"))
                description = config.getString(prefix + "description");
            std::string port_name = prefix + "port";
            bool is_secure = false;
            auto stack = buildProtocolStackFromConfig(config, protocol, http_params, async_metrics, is_secure);

            if (stack->empty())
                throw Exception(ErrorCodes::INVALID_CONFIG_PARAMETER, "Protocol '{}' stack empty", protocol);

            createServer(config, host, port_name.c_str(), listen_try, start_servers, servers, [&](UInt16 port) -> ProtocolServerAdapter
            {
                Poco::Net::ServerSocket socket;
                auto address = socketBindListen(config, socket, host, port, is_secure);
                socket.setReceiveTimeout(settings.receive_timeout);
                socket.setSendTimeout(settings.send_timeout);

                return ProtocolServerAdapter(
                    host,
                    port_name.c_str(),
                    description + ": " + address.toString(),
                    std::make_unique<TCPServer>(
                        stack.release(),
                        server_pool,
                        socket,
                        new Poco::Net::TCPServerParams));
            });
        }
    }

    for (const auto & listen_host : listen_hosts)
    {
        /// HTTP
        const char * port_name = "http_port";
        createServer(config, listen_host, port_name, listen_try, start_servers, servers, [&](UInt16 port) -> ProtocolServerAdapter
        {
            Poco::Net::ServerSocket socket;
            auto address = socketBindListen(config, socket, listen_host, port);
            socket.setReceiveTimeout(settings.http_receive_timeout);
            socket.setSendTimeout(settings.http_send_timeout);

            return ProtocolServerAdapter(
                listen_host,
                port_name,
                "http://" + address.toString(),
                std::make_unique<HTTPServer>(
                    httpContext(), createHandlerFactory(*this, config, async_metrics, "HTTPHandler-factory"), server_pool, socket, http_params));
        });

        /// HTTPS
        port_name = "https_port";
        createServer(config, listen_host, port_name, listen_try, start_servers, servers, [&](UInt16 port) -> ProtocolServerAdapter
        {
#if USE_SSL
            Poco::Net::SecureServerSocket socket;
            auto address = socketBindListen(config, socket, listen_host, port, /* secure = */ true);
            socket.setReceiveTimeout(settings.http_receive_timeout);
            socket.setSendTimeout(settings.http_send_timeout);
            return ProtocolServerAdapter(
                listen_host,
                port_name,
                "https://" + address.toString(),
                std::make_unique<HTTPServer>(
                    httpContext(), createHandlerFactory(*this, config, async_metrics, "HTTPSHandler-factory"), server_pool, socket, http_params));
#else
            UNUSED(port);
            throw Exception(ErrorCodes::SUPPORT_IS_DISABLED, "HTTPS protocol is disabled because Poco library was built without NetSSL support.");
#endif
        });

        /// TCP
        port_name = "tcp_port";
        createServer(config, listen_host, port_name, listen_try, start_servers, servers, [&](UInt16 port) -> ProtocolServerAdapter
        {
            Poco::Net::ServerSocket socket;
            auto address = socketBindListen(config, socket, listen_host, port);
            socket.setReceiveTimeout(settings.receive_timeout);
            socket.setSendTimeout(settings.send_timeout);
            return ProtocolServerAdapter(
                listen_host,
                port_name,
                "native protocol (tcp): " + address.toString(),
                std::make_unique<TCPServer>(
                    new TCPHandlerFactory(*this, /* secure */ false, /* proxy protocol */ false),
                    server_pool,
                    socket,
                    new Poco::Net::TCPServerParams));
        });

        /// TCP with PROXY protocol, see https://github.com/wolfeidau/proxyv2/blob/master/docs/proxy-protocol.txt
        port_name = "tcp_with_proxy_port";
        createServer(config, listen_host, port_name, listen_try, start_servers, servers, [&](UInt16 port) -> ProtocolServerAdapter
        {
            Poco::Net::ServerSocket socket;
            auto address = socketBindListen(config, socket, listen_host, port);
            socket.setReceiveTimeout(settings.receive_timeout);
            socket.setSendTimeout(settings.send_timeout);
            return ProtocolServerAdapter(
                listen_host,
                port_name,
                "native protocol (tcp) with PROXY: " + address.toString(),
                std::make_unique<TCPServer>(
                    new TCPHandlerFactory(*this, /* secure */ false, /* proxy protocol */ true),
                    server_pool,
                    socket,
                    new Poco::Net::TCPServerParams));
        });

        /// TCP with SSL
        port_name = "tcp_port_secure";
        createServer(config, listen_host, port_name, listen_try, start_servers, servers, [&](UInt16 port) -> ProtocolServerAdapter
        {
#if USE_SSL
            Poco::Net::SecureServerSocket socket;
            auto address = socketBindListen(config, socket, listen_host, port, /* secure = */ true);
            socket.setReceiveTimeout(settings.receive_timeout);
            socket.setSendTimeout(settings.send_timeout);
            return ProtocolServerAdapter(
                listen_host,
                port_name,
                "secure native protocol (tcp_secure): " + address.toString(),
                std::make_unique<TCPServer>(
                    new TCPHandlerFactory(*this, /* secure */ true, /* proxy protocol */ false),
                    server_pool,
                    socket,
                    new Poco::Net::TCPServerParams));
#else
            UNUSED(port);
            throw Exception(ErrorCodes::SUPPORT_IS_DISABLED, "SSL support for TCP protocol is disabled because Poco library was built without NetSSL support.");
#endif
        });

        port_name = "mysql_port";
        createServer(config, listen_host, port_name, listen_try, start_servers, servers, [&](UInt16 port) -> ProtocolServerAdapter
        {
            Poco::Net::ServerSocket socket;
            auto address = socketBindListen(config, socket, listen_host, port, /* secure = */ true);
            socket.setReceiveTimeout(Poco::Timespan());
            socket.setSendTimeout(settings.send_timeout);
            return ProtocolServerAdapter(
                listen_host,
                port_name,
                "MySQL compatibility protocol: " + address.toString(),
                std::make_unique<TCPServer>(new MySQLHandlerFactory(*this), server_pool, socket, new Poco::Net::TCPServerParams));
        });

        port_name = "postgresql_port";
        createServer(config, listen_host, port_name, listen_try, start_servers, servers, [&](UInt16 port) -> ProtocolServerAdapter
        {
            Poco::Net::ServerSocket socket;
            auto address = socketBindListen(config, socket, listen_host, port, /* secure = */ true);
            socket.setReceiveTimeout(Poco::Timespan());
            socket.setSendTimeout(settings.send_timeout);
            return ProtocolServerAdapter(
                listen_host,
                port_name,
                "PostgreSQL compatibility protocol: " + address.toString(),
                std::make_unique<TCPServer>(new PostgreSQLHandlerFactory(*this), server_pool, socket, new Poco::Net::TCPServerParams));
        });

#if USE_GRPC
        port_name = "grpc_port";
        createServer(config, listen_host, port_name, listen_try, start_servers, servers, [&](UInt16 port) -> ProtocolServerAdapter
        {
            Poco::Net::SocketAddress server_address(listen_host, port);
            return ProtocolServerAdapter(
                listen_host,
                port_name,
                "gRPC protocol: " + server_address.toString(),
                std::make_unique<GRPCServer>(*this, makeSocketAddress(listen_host, port, &logger())));
        });
#endif

        /// Prometheus (if defined and not setup yet with http_port)
        port_name = "prometheus.port";
        createServer(config, listen_host, port_name, listen_try, start_servers, servers, [&](UInt16 port) -> ProtocolServerAdapter
        {
            Poco::Net::ServerSocket socket;
            auto address = socketBindListen(config, socket, listen_host, port);
            socket.setReceiveTimeout(settings.http_receive_timeout);
            socket.setSendTimeout(settings.http_send_timeout);
            return ProtocolServerAdapter(
                listen_host,
                port_name,
                "Prometheus: http://" + address.toString(),
                std::make_unique<HTTPServer>(
                    httpContext(), createHandlerFactory(*this, config, async_metrics, "PrometheusHandler-factory"), server_pool, socket, http_params));
        });
    }

    /// Now iterate over interserver_listen_hosts
    for (const auto & interserver_listen_host : interserver_listen_hosts)
    {
         /// Interserver IO HTTP
        const char * port_name = "interserver_http_port";
        createServer(config, interserver_listen_host, port_name, listen_try, start_servers, servers, [&](UInt16 port) -> ProtocolServerAdapter
        {
            Poco::Net::ServerSocket socket;
            auto address = socketBindListen(config, socket, interserver_listen_host, port);
            socket.setReceiveTimeout(settings.http_receive_timeout);
            socket.setSendTimeout(settings.http_send_timeout);
            return ProtocolServerAdapter(
                interserver_listen_host,
                port_name,
                "replica communication (interserver): http://" + address.toString(),
                std::make_unique<HTTPServer>(
                    httpContext(),
                    createHandlerFactory(*this, config, async_metrics, "InterserverIOHTTPHandler-factory"),
                    server_pool,
                    socket,
                    http_params));
        });

        port_name = "interserver_https_port";
        createServer(config, interserver_listen_host, port_name, listen_try, start_servers, servers, [&](UInt16 port) -> ProtocolServerAdapter
        {
#if USE_SSL
            Poco::Net::SecureServerSocket socket;
            auto address = socketBindListen(config, socket, interserver_listen_host, port, /* secure = */ true);
            socket.setReceiveTimeout(settings.http_receive_timeout);
            socket.setSendTimeout(settings.http_send_timeout);
            return ProtocolServerAdapter(
                interserver_listen_host,
                port_name,
                "secure replica communication (interserver): https://" + address.toString(),
                std::make_unique<HTTPServer>(
                    httpContext(),
                    createHandlerFactory(*this, config, async_metrics, "InterserverIOHTTPSHandler-factory"),
                    server_pool,
                    socket,
                    http_params));
#else
            UNUSED(port);
            throw Exception(ErrorCodes::SUPPORT_IS_DISABLED, "SSL support for TCP protocol is disabled because Poco library was built without NetSSL support.");
#endif
        });
    }

}

void Server::updateServers(
    Poco::Util::AbstractConfiguration & config,
    Poco::ThreadPool & server_pool,
    AsynchronousMetrics & async_metrics,
    std::vector<ProtocolServerAdapter> & servers)
{
    Poco::Logger * log = &logger();

    const auto listen_hosts = getListenHosts(config);
    const auto interserver_listen_hosts = getInterserverListenHosts(config);
    const auto listen_try = getListenTry(config);

    /// Remove servers once all their connections are closed
    auto check_server = [&log](const char prefix[], auto & server)
    {
        if (!server.isStopping())
            return false;
        size_t current_connections = server.currentConnections();
        LOG_DEBUG(log, "Server {}{}: {} ({} connections)",
            server.getDescription(),
            prefix,
            !current_connections ? "finished" : "waiting",
            current_connections);
        return !current_connections;
    };

    std::erase_if(servers, std::bind_front(check_server, " (from one of previous reload)"));

    Poco::Util::AbstractConfiguration & previous_config = latest_config ? *latest_config : this->config();

    for (auto & server : servers)
    {
        if (!server.isStopping())
        {
            std::string port_name = server.getPortName();
            bool has_host = false;
            bool is_http = false;
            if (port_name.starts_with("protocols."))
            {
                std::string protocol = port_name.substr(0, port_name.find_last_of('.'));
                has_host = config.has(protocol + ".host");

                std::string conf_name = protocol;
                std::string prefix = protocol + ".";
                std::unordered_set<std::string> pset {conf_name};
                while (true)
                {
                    if (config.has(prefix + "type"))
                    {
                        std::string type = config.getString(prefix + "type");
                        if (type == "http")
                        {
                            is_http = true;
                            break;
                        }
                    }

                    if (!config.has(prefix + "impl"))
                        break;

                    conf_name = "protocols." + config.getString(prefix + "impl");
                    prefix = conf_name + ".";

                    if (!pset.insert(conf_name).second)
                        throw Exception(ErrorCodes::INVALID_CONFIG_PARAMETER, "Protocol '{}' configuration contains a loop on '{}'", protocol, conf_name);
                }
            }
            else
            {
                /// NOTE: better to compare using getPortName() over using
                /// dynamic_cast<> since HTTPServer is also used for prometheus and
                /// internal replication communications.
                is_http = server.getPortName() == "http_port" || server.getPortName() == "https_port";
            }

            if (!has_host)
                has_host = std::find(listen_hosts.begin(), listen_hosts.end(), server.getListenHost()) != listen_hosts.end();
            bool has_port = !config.getString(port_name, "").empty();
            bool force_restart = is_http && !isSameConfiguration(previous_config, config, "http_handlers");
            if (force_restart)
                LOG_TRACE(log, "<http_handlers> had been changed, will reload {}", server.getDescription());

            if (!has_host || !has_port || config.getInt(server.getPortName()) != server.portNumber() || force_restart)
            {
                server.stop();
                LOG_INFO(log, "Stopped listening for {}", server.getDescription());
            }
        }
    }

    createServers(config, listen_hosts, interserver_listen_hosts, listen_try, server_pool, async_metrics, servers, /* start_servers= */ true);

    std::erase_if(servers, std::bind_front(check_server, ""));
}

}<|MERGE_RESOLUTION|>--- conflicted
+++ resolved
@@ -1346,11 +1346,7 @@
 
             global_context->updateStorageConfiguration(*config);
             global_context->updateInterserverCredentials(*config);
-<<<<<<< HEAD
             global_context->updateQueryCacheConfiguration(*config);
-#if USE_BORINGSSL
-=======
->>>>>>> 0dae64fe
             CompressionCodecEncrypted::Configuration::instance().tryLoad(*config, "encryption_codecs");
 #if USE_SSL
             CertificateReloader::instance().tryLoad(*config);
