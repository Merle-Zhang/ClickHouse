#pragma once

#include <ext/enumerate.hpp>
#include <ext/collection_cast.hpp>
#include <ext/range.hpp>
#include <type_traits>

#include <DB/IO/WriteBufferFromVector.h>
#include <DB/IO/ReadBufferFromString.h>
#include <DB/IO/Operators.h>
#include <DB/DataTypes/DataTypeFactory.h>
#include <DB/DataTypes/DataTypesNumberFixed.h>
#include <DB/DataTypes/DataTypeString.h>
#include <DB/DataTypes/DataTypeFixedString.h>
#include <DB/DataTypes/DataTypeDate.h>
#include <DB/DataTypes/DataTypeDateTime.h>
#include <DB/DataTypes/DataTypeEnum.h>
#include <DB/DataTypes/DataTypeArray.h>
#include <DB/DataTypes/DataTypeTuple.h>
#include <DB/DataTypes/DataTypeNullable.h>
#include <DB/Columns/ColumnString.h>
#include <DB/Columns/ColumnFixedString.h>
#include <DB/Columns/ColumnConst.h>
#include <DB/Columns/ColumnArray.h>
#include <DB/Columns/ColumnNullable.h>
#include <DB/Core/FieldVisitors.h>
#include <DB/Interpreters/ExpressionActions.h>
#include <DB/Functions/IFunction.h>
#include <DB/Functions/FunctionsMiscellaneous.h>


namespace DB
{

namespace ErrorCodes
{
	extern const int ATTEMPT_TO_READ_AFTER_EOF;
	extern const int CANNOT_PARSE_NUMBER;
	extern const int CANNOT_READ_ARRAY_FROM_TEXT;
	extern const int CANNOT_PARSE_INPUT_ASSERTION_FAILED;
	extern const int CANNOT_PARSE_QUOTED_STRING;
	extern const int CANNOT_PARSE_ESCAPE_SEQUENCE;
	extern const int CANNOT_PARSE_DATE;
	extern const int CANNOT_PARSE_DATETIME;
	extern const int CANNOT_PARSE_TEXT;
}


/** Type conversion functions.
  * toType - conversion in "natural way";
  */


/** Conversion of number types to each other, enums to numbers, dates and datetimes to numbers and back: done by straight assignment.
  *  (Date is represented internally as number of days from some day; DateTime - as unix timestamp)
  */
template <typename FromDataType, typename ToDataType, typename Name>
struct ConvertImpl
{
	using FromFieldType = typename FromDataType::FieldType;
	using ToFieldType = typename ToDataType::FieldType;

	static void execute(Block & block, const ColumnNumbers & arguments, size_t result)
	{
		if (const ColumnVector<FromFieldType> * col_from
			= typeid_cast<const ColumnVector<FromFieldType> *>(block.getByPosition(arguments[0]).column.get()))
		{
			auto col_to = std::make_shared<ColumnVector<ToFieldType>>();
			block.getByPosition(result).column = col_to;

			const typename ColumnVector<FromFieldType>::Container_t & vec_from = col_from->getData();
			typename ColumnVector<ToFieldType>::Container_t & vec_to = col_to->getData();
			size_t size = vec_from.size();
			vec_to.resize(size);

			for (size_t i = 0; i < size; ++i)
				vec_to[i] = vec_from[i];
		}
		else if (const ColumnConst<FromFieldType> * col_from
			= typeid_cast<const ColumnConst<FromFieldType> *>(block.getByPosition(arguments[0]).column.get()))
		{
			block.getByPosition(result).column = std::make_shared<ColumnConst<ToFieldType>>(col_from->size(), col_from->getData());
		}
		else
			throw Exception("Illegal column " + block.getByPosition(arguments[0]).column->getName()
					+ " of first argument of function " + Name::name,
				ErrorCodes::ILLEGAL_COLUMN);
	}
};


/** Conversion of Date to DateTime: adding 00:00:00 time component.
  */
template <typename Name>
struct ConvertImpl<DataTypeDate, DataTypeDateTime, Name>
{
	using FromFieldType = DataTypeDate::FieldType;
	using ToFieldType = DataTypeDateTime::FieldType;

	static void execute(Block & block, const ColumnNumbers & arguments, size_t result)
	{
		using FromFieldType = DataTypeDate::FieldType;
		const auto & date_lut = DateLUT::instance();

		if (const ColumnVector<FromFieldType> * col_from = typeid_cast<const ColumnVector<FromFieldType> *>(block.getByPosition(arguments[0]).column.get()))
		{
			auto col_to = std::make_shared<ColumnVector<ToFieldType>>();
			block.getByPosition(result).column = col_to;

			const typename ColumnVector<FromFieldType>::Container_t & vec_from = col_from->getData();
			typename ColumnVector<ToFieldType>::Container_t & vec_to = col_to->getData();
			size_t size = vec_from.size();
			vec_to.resize(size);

			for (size_t i = 0; i < size; ++i)
			{
				vec_to[i] = date_lut.fromDayNum(DayNum_t(vec_from[i]));
			}
		}
		else if (const ColumnConst<FromFieldType> * col_from
			= typeid_cast<const ColumnConst<FromFieldType> *>(block.getByPosition(arguments[0]).column.get()))
		{
			block.getByPosition(result).column = std::make_shared<ColumnConst<ToFieldType>>(
				col_from->size(), date_lut.fromDayNum(DayNum_t(col_from->getData())));
		}
		else
			throw Exception("Illegal column " + block.getByPosition(arguments[0]).column->getName()
					+ " of first argument of function " + Name::name,
				ErrorCodes::ILLEGAL_COLUMN);
	}
};

/// Implementation of toDate function.

namespace details
{

template<typename FromType, typename ToType, template <typename, typename> class Transformation>
class Transformer
{
private:
	using Op = Transformation<FromType, ToType>;

public:
	static void vector_vector(const PaddedPODArray<FromType> & vec_from, const ColumnString::Chars_t & data,
							  const ColumnString::Offsets_t & offsets, PaddedPODArray<ToType> & vec_to)
	{
		ColumnString::Offset_t prev_offset = 0;

		for (size_t i = 0; i < vec_from.size(); ++i)
		{
			ColumnString::Offset_t cur_offset = offsets[i];
			const std::string time_zone(reinterpret_cast<const char *>(&data[prev_offset]), cur_offset - prev_offset - 1);
			const auto & remote_date_lut = DateLUT::instance(time_zone);
			vec_to[i] = Op::execute(vec_from[i], remote_date_lut);
			prev_offset = cur_offset;
		}
	}

	static void vector_constant(const PaddedPODArray<FromType> & vec_from, const std::string & data,
								PaddedPODArray<ToType> & vec_to)
	{
		const auto & remote_date_lut = DateLUT::instance(data);
		for (size_t i = 0; i < vec_from.size(); ++i)
			vec_to[i] = Op::execute(vec_from[i], remote_date_lut);
	}

	static void vector_constant(const PaddedPODArray<FromType> & vec_from, PaddedPODArray<ToType> & vec_to)
	{
		const auto & local_date_lut = DateLUT::instance();
		for (size_t i = 0; i < vec_from.size(); ++i)
			vec_to[i] = Op::execute(vec_from[i], local_date_lut);
	}

	static void constant_vector(const FromType & from, const ColumnString::Chars_t & data,
								const ColumnString::Offsets_t & offsets, PaddedPODArray<ToType> & vec_to)
	{
		ColumnString::Offset_t prev_offset = 0;

		for (size_t i = 0; i < offsets.size(); ++i)
		{
			ColumnString::Offset_t cur_offset = offsets[i];
			const std::string time_zone(reinterpret_cast<const char *>(&data[prev_offset]), cur_offset - prev_offset - 1);
			const auto & remote_date_lut = DateLUT::instance(time_zone);
			vec_to[i] = Op::execute(from, remote_date_lut);
			prev_offset = cur_offset;
		}
	}

	static void constant_constant(const FromType & from, const std::string & data, ToType & to)
	{
		const auto & remote_date_lut = DateLUT::instance(data);
		to = Op::execute(from, remote_date_lut);
	}

	static void constant_constant(const FromType & from, ToType & to)
	{
		const auto & local_date_lut = DateLUT::instance();
		to = Op::execute(from, local_date_lut);
	}
};

template <typename FromType, template <typename, typename> class Transformation, typename Name>
class ToDateConverter
{
private:
	using FromFieldType = typename FromType::FieldType;
	using ToFieldType = typename DataTypeDate::FieldType;
	using Op = Transformer<FromFieldType, ToFieldType, Transformation>;

public:
	static void execute(Block & block, const ColumnNumbers & arguments, size_t result)
	{
		const ColumnPtr source_col = block.getByPosition(arguments[0]).column;
		const auto * sources = typeid_cast<const ColumnVector<FromFieldType> *>(source_col.get());
		const auto * const_source = typeid_cast<const ColumnConst<FromFieldType> *>(source_col.get());

		if (arguments.size() == 1)
		{
			if (sources)
			{
				auto col_to = std::make_shared<ColumnVector<ToFieldType>>();
				block.getByPosition(result).column = col_to;

				const auto & vec_from = sources->getData();
				auto & vec_to = col_to->getData();
				size_t size = vec_from.size();
				vec_to.resize(size);

				Op::vector_constant(vec_from, vec_to);
			}
			else if (const_source)
			{
				ToFieldType res;
				Op::constant_constant(const_source->getData(), res);
				block.getByPosition(result).column = std::make_shared<ColumnConst<ToFieldType>>(const_source->size(), res);
			}
			else
				throw Exception("Illegal column " + block.getByPosition(arguments[0]).column->getName()
						+ " of argument of function " + Name::name,
					ErrorCodes::ILLEGAL_COLUMN);
		}
		else if (arguments.size() == 2)
		{
			const ColumnPtr time_zone_col = block.getByPosition(arguments[1]).column;
			const auto * time_zones = typeid_cast<const ColumnString *>(time_zone_col.get());
			const auto * const_time_zone = typeid_cast<const ColumnConstString *>(time_zone_col.get());

			if (sources)
			{
				auto col_to = std::make_shared<ColumnVector<ToFieldType>>();
				block.getByPosition(result).column = col_to;

				auto & vec_from = sources->getData();
				auto & vec_to = col_to->getData();
				vec_to.resize(vec_from.size());

				if (time_zones)
					Op::vector_vector(vec_from, time_zones->getChars(), time_zones->getOffsets(), vec_to);
				else if (const_time_zone)
					Op::vector_constant(vec_from, const_time_zone->getData(), vec_to);
				else
					throw Exception("Illegal column " + block.getByPosition(arguments[1]).column->getName()
							+ " of second argument of function " + Name::name,
						ErrorCodes::ILLEGAL_COLUMN);
			}
			else if (const_source)
			{
				if (time_zones)
				{
					auto col_to = std::make_shared<ColumnVector<ToFieldType>>();
					block.getByPosition(result).column = col_to;

					auto & vec_to = col_to->getData();
					vec_to.resize(time_zones->getOffsets().size());

					Op::constant_vector(const_source->getData(), time_zones->getChars(), time_zones->getOffsets(), vec_to);
				}
				else if (const_time_zone)
				{
					ToFieldType res;
					Op::constant_constant(const_source->getData(), const_time_zone->getData(), res);
					block.getByPosition(result).column = std::make_shared<ColumnConst<ToFieldType>>(const_source->size(), res);
				}
				else
					throw Exception("Illegal column " + block.getByPosition(arguments[1]).column->getName()
							+ " of second argument of function " + Name::name,
						ErrorCodes::ILLEGAL_COLUMN);
			}
			else
				throw Exception("Illegal column " + block.getByPosition(arguments[0]).column->getName()
						+ " of first argument of function " + Name::name,
					ErrorCodes::ILLEGAL_COLUMN);
		}
		else
			throw Exception("FunctionsConversion: Internal error", ErrorCodes::LOGICAL_ERROR);
	}
};

template <typename FromType, typename ToType>
struct ToDateTransform
{
	static inline ToType execute(const FromType & from, const DateLUTImpl & date_lut)
	{
		return date_lut.toDayNum(from);
	}
};

template <typename FromType, typename ToType>
struct ToDateTransform32Or64
{
	static inline ToType execute(const FromType & from, const DateLUTImpl & date_lut)
	{
		return (from < 0xFFFF) ? from : date_lut.toDayNum(from);
	}
};

}

/** Conversion of DateTime to Date: throw off time component.
  */
template <typename Name> struct ConvertImpl<DataTypeDateTime, DataTypeDate, Name>
	: details::ToDateConverter<DataTypeDateTime, details::ToDateTransform, Name> {};

/** Special case of converting (U)Int32 or (U)Int64 (and also, for convenience, Float32, Float64) to Date.
  * If number is less than 65536, then it is treated as DayNum, and if greater or equals, then as unix timestamp.
  * It's a bit illogical, as we actually have two functions in one.
  * But allows to support frequent case,
  *  when user write toDate(UInt32), expecting conversion of unix timestamp to Date.
  *  (otherwise such usage would be frequent mistake).
  */
template <typename Name> struct ConvertImpl<DataTypeUInt32, DataTypeDate, Name>
	: details::ToDateConverter<DataTypeUInt32, details::ToDateTransform32Or64, Name> {};
template <typename Name> struct ConvertImpl<DataTypeUInt64, DataTypeDate, Name>
	: details::ToDateConverter<DataTypeUInt64, details::ToDateTransform32Or64, Name> {};
template <typename Name> struct ConvertImpl<DataTypeInt32, DataTypeDate, Name>
	: details::ToDateConverter<DataTypeInt32, details::ToDateTransform32Or64, Name> {};
template <typename Name> struct ConvertImpl<DataTypeInt64, DataTypeDate, Name>
	: details::ToDateConverter<DataTypeInt64, details::ToDateTransform32Or64, Name> {};
template <typename Name> struct ConvertImpl<DataTypeFloat32, DataTypeDate, Name>
	: details::ToDateConverter<DataTypeUInt32, details::ToDateTransform32Or64, Name> {};
template <typename Name> struct ConvertImpl<DataTypeFloat64, DataTypeDate, Name>
	: details::ToDateConverter<DataTypeUInt64, details::ToDateTransform32Or64, Name> {};


/** Transformation of numbers, dates, datetimes to strings: through formatting.
  */
template <typename DataType>
struct FormatImpl
{
	static void execute(const typename DataType::FieldType x, WriteBuffer & wb, const DataType & type = DataType{})
	{
		writeText(x, wb);
	}
};

template <>
struct FormatImpl<DataTypeDate>
{
	static void execute(const DataTypeDate::FieldType x, WriteBuffer & wb, const DataTypeDate & type = DataTypeDate{})
	{
		writeDateText(DayNum_t(x), wb);
	}
};

template <>
struct FormatImpl<DataTypeDateTime>
{
	static void execute(const DataTypeDateTime::FieldType x, WriteBuffer & wb, const DataTypeDateTime &type = DataTypeDateTime{})
	{
		writeDateTimeText(x, wb);
	}
};

template <typename FieldType>
struct FormatImpl<DataTypeEnum<FieldType>>
{
	static void execute(const FieldType x, WriteBuffer & wb, const DataTypeEnum<FieldType> & type)
	{
		writeString(type.getNameForValue(x), wb);
	}
};


/// DataTypeEnum<T> to DataType<T> free conversion
template <typename FieldType, typename Name>
struct ConvertImpl<DataTypeEnum<FieldType>, typename DataTypeFromFieldType<FieldType>::Type, Name>
{
	static void execute(Block & block, const ColumnNumbers & arguments, size_t result)
	{
		block.getByPosition(result).column = block.getByPosition(arguments[0]).column;
	}
};


template <typename FromDataType, typename Name>
struct ConvertImpl<FromDataType, DataTypeString, Name>
{
	using FromFieldType = typename FromDataType::FieldType;

	static void execute(Block & block, const ColumnNumbers & arguments, size_t result)
	{
		const auto & col_with_type_and_name = block.getByPosition(arguments[0]);
		const auto & type = static_cast<const FromDataType &>(*col_with_type_and_name.type);

		if (const auto col_from = typeid_cast<const ColumnVector<FromFieldType> *>(col_with_type_and_name.column.get()))
		{
			auto col_to = std::make_shared<ColumnString>();
			block.getByPosition(result).column = col_to;

			const typename ColumnVector<FromFieldType>::Container_t & vec_from = col_from->getData();
			ColumnString::Chars_t & data_to = col_to->getChars();
			ColumnString::Offsets_t & offsets_to = col_to->getOffsets();
			size_t size = vec_from.size();
			data_to.resize(size * 2);
			offsets_to.resize(size);

			WriteBufferFromVector<ColumnString::Chars_t> write_buffer(data_to);

			for (size_t i = 0; i < size; ++i)
			{
				FormatImpl<FromDataType>::execute(vec_from[i], write_buffer, type);
				writeChar(0, write_buffer);
				offsets_to[i] = write_buffer.count();
			}

			data_to.resize(write_buffer.count());
		}
		else if (const auto col_from = typeid_cast<const ColumnConst<FromFieldType> *>(col_with_type_and_name.column.get()))
		{
			std::vector<char> buf;
			WriteBufferFromVector<std::vector<char> > write_buffer(buf);
			FormatImpl<FromDataType>::execute(col_from->getData(), write_buffer, type);
			block.getByPosition(result).column = std::make_shared<ColumnConstString>(col_from->size(), std::string(&buf[0], write_buffer.count()));
		}
		else
			throw Exception("Illegal column " + block.getByPosition(arguments[0]).column->getName()
					+ " of first argument of function " + Name::name,
				ErrorCodes::ILLEGAL_COLUMN);
	}
};


/// Generic conversion of any type to String.
struct ConvertImplGenericToString
{
	static void execute(Block & block, const ColumnNumbers & arguments, size_t result)
	{
		const auto & col_with_type_and_name = block.getByPosition(arguments[0]);
		const IDataType & type = *col_with_type_and_name.type;
		const IColumn & col_from = *col_with_type_and_name.column;

		size_t size = col_from.size();

		if (!col_from.isConst())
		{
			auto col_to = std::make_shared<ColumnString>();
			block.getByPosition(result).column = col_to;

			ColumnString::Chars_t & data_to = col_to->getChars();
			ColumnString::Offsets_t & offsets_to = col_to->getOffsets();

			data_to.resize(size * 2);	/// Using coefficient 2 for initial size is arbitary.
			offsets_to.resize(size);

			WriteBufferFromVector<ColumnString::Chars_t> write_buffer(data_to);

			for (size_t i = 0; i < size; ++i)
			{
				type.serializeText(col_from, i, write_buffer);
				writeChar(0, write_buffer);
				offsets_to[i] = write_buffer.count();
			}

			data_to.resize(write_buffer.count());
		}
		else
		{
			String res;

			if (size)
			{
				WriteBufferFromString write_buffer(res);
				type.serializeText(*col_from.cut(0, 1)->convertToFullColumnIfConst(), 0, write_buffer);
			}

			block.getByPosition(result).column = std::make_shared<ColumnConstString>(size, res);
		}
	}
};


namespace details { namespace {

/** Пусть source_timestamp представляет дату и время в исходном часовом поясе соответствующем
  * объекту from_date_lut. Эта функция возвращает timestamp представлящий те же дату и время
  * в часовом поясе соответствующем объекту to_date_lut.
  */
time_t convertTimestamp(time_t source_timestamp, const DateLUTImpl & from_date_lut, const DateLUTImpl & to_date_lut)
{
	if (&from_date_lut == &to_date_lut)
		return source_timestamp;
	else
	{
		const auto & values = from_date_lut.getValues(source_timestamp);
		return to_date_lut.makeDateTime(values.year, values.month, values.day_of_month,
										from_date_lut.toHourInaccurate(source_timestamp),
										from_date_lut.toMinuteInaccurate(source_timestamp),
										from_date_lut.toSecondInaccurate(source_timestamp));
	}
}

/** Функции для преобразования даты + времени в строку.
  */
struct DateTimeToStringConverter
{
	using FromFieldType = typename DataTypeDateTime::FieldType;

	static void vector_vector(const PaddedPODArray<FromFieldType> & vec_from, const ColumnString::Chars_t & data,
							  const ColumnString::Offsets_t & offsets, ColumnString & vec_to)
	{
		const auto & local_date_lut = DateLUT::instance();

		ColumnString::Chars_t & data_to = vec_to.getChars();
		ColumnString::Offsets_t & offsets_to = vec_to.getOffsets();
		size_t size = vec_from.size();
		data_to.resize(size * 2);
		offsets_to.resize(size);

		WriteBufferFromVector<ColumnString::Chars_t> write_buffer(data_to);

		ColumnString::Offset_t prev_offset = 0;

		for (size_t i = 0; i < size; ++i)
		{
			ColumnString::Offset_t cur_offset = offsets[i];
			const std::string time_zone(reinterpret_cast<const char *>(&data[prev_offset]), cur_offset - prev_offset - 1);
			const auto & remote_date_lut = DateLUT::instance(time_zone);

			auto ti = convertTimestamp(vec_from[i], remote_date_lut, local_date_lut);
			FormatImpl<DataTypeDateTime>::execute(ti, write_buffer);
			writeChar(0, write_buffer);
			offsets_to[i] = write_buffer.count();

			prev_offset = cur_offset;
		}
		data_to.resize(write_buffer.count());
	}

	static void vector_constant(const PaddedPODArray<FromFieldType> & vec_from, const std::string & data,
								ColumnString & vec_to)
	{
		const auto & local_date_lut = DateLUT::instance();
		const auto & remote_date_lut = DateLUT::instance(data);

		ColumnString::Chars_t & data_to = vec_to.getChars();
		ColumnString::Offsets_t & offsets_to = vec_to.getOffsets();
		size_t size = vec_from.size();
		data_to.resize(size * 2);
		offsets_to.resize(size);

		WriteBufferFromVector<ColumnString::Chars_t> write_buffer(data_to);

		for (size_t i = 0; i < size; ++i)
		{
			auto ti = convertTimestamp(vec_from[i], remote_date_lut, local_date_lut);
			FormatImpl<DataTypeDateTime>::execute(ti, write_buffer);
			writeChar(0, write_buffer);
			offsets_to[i] = write_buffer.count();
		}
		data_to.resize(write_buffer.count());
	}

	static void vector_constant(const PaddedPODArray<FromFieldType> & vec_from, ColumnString & vec_to)
	{
		ColumnString::Chars_t & data_to = vec_to.getChars();
		ColumnString::Offsets_t & offsets_to = vec_to.getOffsets();
		size_t size = vec_from.size();
		data_to.resize(size * 2);
		offsets_to.resize(size);

		WriteBufferFromVector<ColumnString::Chars_t> write_buffer(data_to);

		for (size_t i = 0; i < size; ++i)
		{
			FormatImpl<DataTypeDateTime>::execute(vec_from[i], write_buffer);
			writeChar(0, write_buffer);
			offsets_to[i] = write_buffer.count();
		}
		data_to.resize(write_buffer.count());
	}

	static void constant_vector(FromFieldType from, const ColumnString::Chars_t & data,
								const ColumnString::Offsets_t & offsets,
								ColumnString & vec_to)
	{
		const auto & local_date_lut = DateLUT::instance();

		ColumnString::Chars_t & data_to = vec_to.getChars();
		ColumnString::Offsets_t & offsets_to = vec_to.getOffsets();
		size_t size = offsets.size();
		data_to.resize(size * 2);
		offsets_to.resize(size);

		WriteBufferFromVector<ColumnString::Chars_t> write_buffer(data_to);

		ColumnString::Offset_t prev_offset = 0;

		for (size_t i = 0; i < size; ++i)
		{
			ColumnString::Offset_t cur_offset = offsets[i];
			const std::string time_zone(reinterpret_cast<const char *>(&data[prev_offset]), cur_offset - prev_offset - 1);
			const auto & remote_date_lut = DateLUT::instance(time_zone);

			auto ti = convertTimestamp(from, remote_date_lut, local_date_lut);
			FormatImpl<DataTypeDateTime>::execute(ti, write_buffer);
			writeChar(0, write_buffer);
			offsets_to[i] = write_buffer.count();

			prev_offset = cur_offset;
		}
		data_to.resize(write_buffer.count());
	}

	static void constant_constant(FromFieldType from, const std::string & data, std::string & to)
	{
		const auto & local_date_lut = DateLUT::instance();
		const auto & remote_date_lut = DateLUT::instance(data);

		std::vector<char> buf;
		WriteBufferFromVector<std::vector<char> > write_buffer(buf);
		auto ti = convertTimestamp(from, remote_date_lut, local_date_lut);
		FormatImpl<DataTypeDateTime>::execute(ti, write_buffer);
		to = std::string(&buf[0], write_buffer.count());
	}

	static void constant_constant(FromFieldType from, std::string & to)
	{
		std::vector<char> buf;
		WriteBufferFromVector<std::vector<char> > write_buffer(buf);
		FormatImpl<DataTypeDateTime>::execute(from, write_buffer);
		to = std::string(&buf[0], write_buffer.count());
	}
};

}}

template<typename Name>
struct ConvertImpl<DataTypeDateTime, DataTypeString, Name>
{
	using Op = details::DateTimeToStringConverter;
	using FromFieldType = Op::FromFieldType;

	static void execute(Block & block, const ColumnNumbers & arguments, size_t result)
	{
		const ColumnPtr source_col = block.getByPosition(arguments[0]).column;
		const auto * sources = typeid_cast<const ColumnVector<FromFieldType> *>(source_col.get());
		const auto * const_source = typeid_cast<const ColumnConst<FromFieldType> *>(source_col.get());

		if (arguments.size() == 1)
		{
			if (sources)
			{
				auto col_to = std::make_shared<ColumnString>();
				block.getByPosition(result).column = col_to;

				auto & vec_from = sources->getData();
				auto & vec_to = *col_to;

				Op::vector_constant(vec_from, vec_to);
			}
			else if (const_source)
			{
				std::string res;
				Op::constant_constant(const_source->getData(), res);
				block.getByPosition(result).column = std::make_shared<ColumnConstString>(const_source->size(), res);
			}
			else
			{
				throw Exception("Illegal column " + block.getByPosition(arguments[0]).column->getName()
						+ " of first argument of function " + Name::name,
					ErrorCodes::ILLEGAL_COLUMN);
			}
		}
		else if (arguments.size() == 2)
		{
			const ColumnPtr time_zone_col = block.getByPosition(arguments[1]).column;
			const auto * time_zones = typeid_cast<const ColumnString *>(time_zone_col.get());
			const auto * const_time_zone = typeid_cast<const ColumnConstString *>(time_zone_col.get());

			if (sources)
			{
				auto col_to = std::make_shared<ColumnString>();
				block.getByPosition(result).column = col_to;

				auto & vec_from = sources->getData();
				auto & vec_to = *col_to;

				if (time_zones)
					Op::vector_vector(vec_from, time_zones->getChars(), time_zones->getOffsets(), vec_to);
				else if (const_time_zone)
					Op::vector_constant(vec_from, const_time_zone->getData(), vec_to);
				else
					throw Exception("Illegal column " + block.getByPosition(arguments[1]).column->getName()
							+ " of second argument of function " + Name::name,
						ErrorCodes::ILLEGAL_COLUMN);
			}
			else if (const_source)
			{
				if (time_zones)
				{
					auto col_to = std::make_shared<ColumnString>();
					block.getByPosition(result).column = col_to;
					auto & vec_to = *col_to;

					Op::constant_vector(const_source->getData(), time_zones->getChars(), time_zones->getOffsets(), vec_to);
				}
				else if (const_time_zone)
				{
					std::string res;
					Op::constant_constant(const_source->getData(), const_time_zone->getData(), res);
					block.getByPosition(result).column = std::make_shared<ColumnConstString>(const_source->size(), res);
				}
				else
					throw Exception("Illegal column " + block.getByPosition(arguments[1]).column->getName()
							+ " of second argument of function " + Name::name,
						ErrorCodes::ILLEGAL_COLUMN);
			}
			else
				throw Exception("Illegal column " + block.getByPosition(arguments[0]).column->getName()
						+ " of first argument of function " + Name::name,
					ErrorCodes::ILLEGAL_COLUMN);
		}
		else
			throw Exception("Internal error.", ErrorCodes::LOGICAL_ERROR);
	}
};


/** Conversion of strings to numbers, dates, datetimes: through parsing.
  */
template <typename DataType> void parseImpl(typename DataType::FieldType & x, ReadBuffer & rb) { readText(x,rb); }

template <> inline void parseImpl<DataTypeDate>(DataTypeDate::FieldType & x, ReadBuffer & rb)
{
	DayNum_t tmp(0);
	readDateText(tmp, rb);
	x = tmp;
}

template <> inline void parseImpl<DataTypeDateTime>(DataTypeDateTime::FieldType & x, ReadBuffer & rb)
{
	time_t tmp = 0;
	readDateTimeText(tmp, rb);
	x = tmp;
}


/** Throw exception with verbose message when string value is not parsed completely.
  */
void throwExceptionForIncompletelyParsedValue(
	ReadBuffer & read_buffer, Block & block, const ColumnNumbers & arguments, size_t result);


template <typename ToDataType, typename Name>
struct ConvertImpl<DataTypeString, ToDataType, Name>
{
	using ToFieldType = typename ToDataType::FieldType;

	static void execute(Block & block, const ColumnNumbers & arguments, size_t result)
	{
		if (const ColumnString * col_from = typeid_cast<const ColumnString *>(block.getByPosition(arguments[0]).column.get()))
		{
			auto col_to = std::make_shared<ColumnVector<ToFieldType>>();
			block.getByPosition(result).column = col_to;

			typename ColumnVector<ToFieldType>::Container_t & vec_to = col_to->getData();
			size_t size = col_from->size();
			vec_to.resize(size);

			const ColumnString::Chars_t & chars = col_from->getChars();
			const IColumn::Offsets_t & offsets = col_from->getOffsets();

			size_t current_offset = 0;

			for (size_t i = 0; i < size; ++i)
			{
				ReadBuffer read_buffer(const_cast<char *>(reinterpret_cast<const char *>(
					&chars[current_offset])), offsets[i] - current_offset - 1, 0);

				parseImpl<ToDataType>(vec_to[i], read_buffer);

				if (!read_buffer.eof()
					&& !(std::is_same<ToDataType, DataTypeDate>::value /// Special exception, that allows to parse string with DateTime as Date.
						&& offsets[i] - current_offset - 1 == strlen("YYYY-MM-DD hh:mm:ss")))
					throwExceptionForIncompletelyParsedValue(read_buffer, block, arguments, result);

				current_offset = offsets[i];
			}
		}
		else if (const ColumnConstString * col_from = typeid_cast<const ColumnConstString *>(block.getByPosition(arguments[0]).column.get()))
		{
			const String & s = col_from->getData();
			ReadBufferFromString read_buffer(s);
			ToFieldType x = 0;
			parseImpl<ToDataType>(x, read_buffer);

			if (!read_buffer.eof()
				&& !(std::is_same<ToDataType, DataTypeDate>::value /// Special exception, that allows to parse string with DateTime as Date.
					&& s.size() == strlen("YYYY-MM-DD hh:mm:ss")))
				throwExceptionForIncompletelyParsedValue(read_buffer, block, arguments, result);

			block.getByPosition(result).column = std::make_shared<ColumnConst<ToFieldType>>(col_from->size(), x);
		}
		else
			throw Exception("Illegal column " + block.getByPosition(arguments[0]).column->getName()
					+ " of first argument of function " + Name::name,
				ErrorCodes::ILLEGAL_COLUMN);
	}
};


template <typename DataType>
typename std::enable_if<std::is_integral<typename DataType::FieldType>::value, bool>::type
tryParseImpl(typename DataType::FieldType & x, ReadBuffer & rb)
{
	return tryReadIntText(x, rb);
}

template <typename DataType>
typename std::enable_if<std::is_floating_point<typename DataType::FieldType>::value, bool>::type
tryParseImpl(typename DataType::FieldType & x, ReadBuffer & rb)
{
	return tryReadFloatText(x, rb);
}


/** Conversion from String through parsing, which returns default value instead of throwing an exception.
  */
template <typename ToDataType, typename Name>
struct ConvertOrZeroImpl
{
	using ToFieldType = typename ToDataType::FieldType;

	static void execute(Block & block, const ColumnNumbers & arguments, size_t result)
	{
		if (const ColumnString * col_from = typeid_cast<const ColumnString *>(block.getByPosition(arguments[0]).column.get()))
		{
			auto col_to = std::make_shared<ColumnVector<ToFieldType>>();
			block.getByPosition(result).column = col_to;

			typename ColumnVector<ToFieldType>::Container_t & vec_to = col_to->getData();
			size_t size = col_from->size();
			vec_to.resize(size);

			const ColumnString::Chars_t & chars = col_from->getChars();
			const IColumn::Offsets_t & offsets = col_from->getOffsets();

			size_t current_offset = 0;

			for (size_t i = 0; i < size; ++i)
			{
				ReadBuffer read_buffer(const_cast<char *>(reinterpret_cast<const char *>(
					&chars[current_offset])), offsets[i] - current_offset - 1, 0);

				/// NOTE Need to implement for Date and DateTime too.
				if (!tryParseImpl<ToDataType>(vec_to[i], read_buffer) || !read_buffer.eof())
					vec_to[i] = 0;

				current_offset = offsets[i];
			}
		}
		else if (const ColumnConstString * col_from = typeid_cast<const ColumnConstString *>(block.getByPosition(arguments[0]).column.get()))
		{
			const String & s = col_from->getData();
			ReadBufferFromString read_buffer(s);
			ToFieldType x = 0;
			if (!tryParseImpl<ToDataType>(x, read_buffer) || !read_buffer.eof())
				x = 0;
			block.getByPosition(result).column = std::make_shared<ColumnConst<ToFieldType>>(col_from->size(), x);
		}
		else
			throw Exception("Illegal column " + block.getByPosition(arguments[0]).column->getName()
					+ " of first argument of function " + Name::name,
				ErrorCodes::ILLEGAL_COLUMN);
	}
};


/// Generic conversion of any type from String. Used for complex types: Array and Tuple.
struct ConvertImplGenericFromString
{
	static void execute(Block & block, const ColumnNumbers & arguments, size_t result)
	{
		const IColumn & col_from = *block.getByPosition(arguments[0]).column;
		size_t size = col_from.size();

		ColumnWithTypeAndName & column_type_name_to = block.getByPosition(result);
		const IDataType & data_type_to = *column_type_name_to.type;

		if (const ColumnString * col_from_string = typeid_cast<const ColumnString *>(&col_from))
		{
			column_type_name_to.column = data_type_to.createColumn();

			if (!size)
				return;

			IColumn & column_to = *column_type_name_to.column;
			column_to.reserve(size);

			const ColumnString::Chars_t & chars = col_from_string->getChars();
			const IColumn::Offsets_t & offsets = col_from_string->getOffsets();

			size_t current_offset = 0;

			for (size_t i = 0; i < size; ++i)
			{
				ReadBuffer read_buffer(const_cast<char *>(reinterpret_cast<const char *>(
					&chars[current_offset])), offsets[i] - current_offset - 1, 0);

				data_type_to.deserializeTextEscaped(column_to, read_buffer);

				if (!read_buffer.eof())
					throwExceptionForIncompletelyParsedValue(read_buffer, block, arguments, result);

				current_offset = offsets[i];
			}
		}
		else if (const ColumnConstString * col_from_const_string = typeid_cast<const ColumnConstString *>(&col_from))
		{
			const String & s = col_from_const_string->getData();
			ReadBufferFromString read_buffer(s);

			auto tmp_col = data_type_to.createColumn();
			data_type_to.deserializeTextEscaped(*tmp_col, read_buffer);

			if (!read_buffer.eof())
				throwExceptionForIncompletelyParsedValue(read_buffer, block, arguments, result);

			block.getByPosition(result).column = data_type_to.createConstColumn(size, (*tmp_col)[0]);
		}
		else
			throw Exception("Illegal column " + block.getByPosition(arguments[0]).column->getName()
					+ " of first argument of conversion function from string",
				ErrorCodes::ILLEGAL_COLUMN);
	}
};


namespace details { namespace {

/** Conversion of strings to timestamp. It allows optional second parameter - time zone.
  */
struct StringToTimestampConverter
{
	using ToFieldType = typename DataTypeInt32::FieldType;

	static void vector_vector(const ColumnString::Chars_t & vec_from, const ColumnString::Chars_t & data,
							  const ColumnString::Offsets_t & offsets, PaddedPODArray<ToFieldType> & vec_to)
	{
		const auto & local_date_lut = DateLUT::instance();
		ReadBuffer read_buffer(const_cast<char *>(reinterpret_cast<const char *>(&vec_from[0])), vec_from.size(), 0);

		ColumnString::Offset_t prev_offset = 0;

		char zero = 0;
		for (size_t i = 0; i < vec_to.size(); ++i)
		{
			DataTypeDateTime::FieldType x = 0;
			parseImpl<DataTypeDateTime>(x, read_buffer);

			ColumnString::Offset_t cur_offset = offsets[i];
			const std::string time_zone(reinterpret_cast<const char *>(&data[prev_offset]), cur_offset - prev_offset - 1);
			const auto & remote_date_lut = DateLUT::instance(time_zone);

			auto ti = convertTimestamp(x, local_date_lut, remote_date_lut);

			vec_to[i] = ti;
			readChar(zero, read_buffer);
			if (zero != 0)
				throw Exception("Cannot parse from string.", ErrorCodes::CANNOT_PARSE_NUMBER);

			prev_offset = cur_offset;
		}
	}

	static void vector_constant(const ColumnString::Chars_t & vec_from, const std::string & data,
								PaddedPODArray<ToFieldType> & vec_to)
	{
		const auto & local_date_lut = DateLUT::instance();
		const auto & remote_date_lut = DateLUT::instance(data);
		ReadBuffer read_buffer(const_cast<char *>(reinterpret_cast<const char *>(&vec_from[0])), vec_from.size(), 0);

		char zero = 0;
		for (size_t i = 0; i < vec_to.size(); ++i)
		{
			DataTypeDateTime::FieldType x = 0;
			parseImpl<DataTypeDateTime>(x, read_buffer);

			auto ti = convertTimestamp(x, local_date_lut, remote_date_lut);

			vec_to[i] = ti;
			readChar(zero, read_buffer);
			if (zero != 0)
				throw Exception("Cannot parse from string.", ErrorCodes::CANNOT_PARSE_NUMBER);
		}
	}

	static void vector_constant(const ColumnString::Chars_t & vec_from, PaddedPODArray<ToFieldType> & vec_to)
	{
		ReadBuffer read_buffer(const_cast<char *>(reinterpret_cast<const char *>(&vec_from[0])), vec_from.size(), 0);

		char zero = 0;
		for (size_t i = 0; i < vec_to.size(); ++i)
		{
			DataTypeDateTime::FieldType x = 0;
			parseImpl<DataTypeDateTime>(x, read_buffer);
			vec_to[i] = x;
			readChar(zero, read_buffer);
			if (zero != 0)
				throw Exception("Cannot parse from string.", ErrorCodes::CANNOT_PARSE_NUMBER);
		}
	}

	static void constant_vector(const std::string & from, const ColumnString::Chars_t & data,
								const ColumnString::Offsets_t & offsets, PaddedPODArray<ToFieldType> & vec_to)
	{
		const auto & local_date_lut = DateLUT::instance();

		ReadBufferFromString read_buffer(from);
		DataTypeDateTime::FieldType x = 0;
		parseImpl<DataTypeDateTime>(x, read_buffer);

		ColumnString::Offset_t prev_offset = 0;

		for (size_t i = 0; i < offsets.size(); ++i)
		{
			ColumnString::Offset_t cur_offset = offsets[i];
			const std::string time_zone(reinterpret_cast<const char *>(&data[prev_offset]), cur_offset - prev_offset - 1);
			const auto & remote_date_lut = DateLUT::instance(time_zone);

			auto ti = convertTimestamp(x, local_date_lut, remote_date_lut);

			vec_to[i] = ti;
			prev_offset = cur_offset;
		}
	}

	static void constant_constant(const std::string & from, const std::string & data, ToFieldType & to)
	{
		const auto & local_date_lut = DateLUT::instance();
		const auto & remote_date_lut = DateLUT::instance(data);

		ReadBufferFromString read_buffer(from);
		DataTypeDateTime::FieldType x = 0;
		parseImpl<DataTypeDateTime>(x, read_buffer);

		to = convertTimestamp(x, local_date_lut, remote_date_lut);
	}

	static void constant_constant(const std::string & from, ToFieldType & to)
	{
		ReadBufferFromString read_buffer(from);
		DataTypeDateTime::FieldType x = 0;
		parseImpl<DataTypeDateTime>(x, read_buffer);
		to = x;
	}
};

}}

struct NameToUnixTimestamp	{ static constexpr auto name = "toUnixTimestamp"; };

template <>
struct ConvertImpl<DataTypeString, DataTypeInt32, NameToUnixTimestamp>
{
	using Op = details::StringToTimestampConverter;
	using ToFieldType = Op::ToFieldType;

	static void execute(Block & block, const ColumnNumbers & arguments, size_t result)
	{
		const ColumnPtr source_col = block.getByPosition(arguments[0]).column;
		const auto * sources = typeid_cast<const ColumnString *>(source_col.get());
		const auto * const_source = typeid_cast<const ColumnConstString *>(source_col.get());

		if (arguments.size() == 1)
		{
			if (sources)
			{
				auto col_to = std::make_shared<ColumnVector<ToFieldType>>();
				block.getByPosition(result).column = col_to;

				auto & vec_from = sources->getChars();
				auto & vec_to = col_to->getData();
				size_t size = sources->size();
				vec_to.resize(size);

				Op::vector_constant(vec_from, vec_to);
			}
			else if (const_source)
			{
				ToFieldType res;
				Op::constant_constant(const_source->getData(), res);
				block.getByPosition(result).column = std::make_shared<ColumnConst<ToFieldType>>(const_source->size(), res);
			}
			else
			{
				throw Exception("Illegal column " + block.getByPosition(arguments[0]).column->getName()
						+ " of first argument of function " + NameToUnixTimestamp::name,
					ErrorCodes::ILLEGAL_COLUMN);
			}
		}
		else if (arguments.size() == 2)
		{
			const ColumnPtr time_zone_col = block.getByPosition(arguments[1]).column;
			const auto * time_zones = typeid_cast<const ColumnString *>(time_zone_col.get());
			const auto * const_time_zone = typeid_cast<const ColumnConstString *>(time_zone_col.get());

			if (sources)
			{
				auto col_to = std::make_shared<ColumnVector<ToFieldType>>();
				block.getByPosition(result).column = col_to;

				auto & vec_from = sources->getChars();
				auto & vec_to = col_to->getData();
				size_t size = sources->size();
				vec_to.resize(size);

				if (time_zones)
					Op::vector_vector(vec_from, time_zones->getChars(), time_zones->getOffsets(), vec_to);
				else if (const_time_zone)
					Op::vector_constant(vec_from, const_time_zone->getData(), vec_to);
				else
					throw Exception("Illegal column " + block.getByPosition(arguments[1]).column->getName()
							+ " of second argument of function " + NameToUnixTimestamp::name,
						ErrorCodes::ILLEGAL_COLUMN);
			}
			else if (const_source)
			{
				if (time_zones)
				{
					auto col_to = std::make_shared<ColumnVector<ToFieldType>>();
					block.getByPosition(result).column = col_to;

					auto & vec_to = col_to->getData();
					vec_to.resize(time_zones->getOffsets().size());

					Op::constant_vector(const_source->getData(), time_zones->getChars(), time_zones->getOffsets(), vec_to);
				}
				else if (const_time_zone)
				{
					ToFieldType res;
					Op::constant_constant(const_source->getData(), const_time_zone->getData(), res);
					block.getByPosition(result).column = std::make_shared<ColumnConst<ToFieldType>>(const_source->size(), res);
				}
				else
					throw Exception("Illegal column " + block.getByPosition(arguments[1]).column->getName()
							+ " of second argument of function " + NameToUnixTimestamp::name,
						ErrorCodes::ILLEGAL_COLUMN);
			}
			else
				throw Exception("Illegal column " + block.getByPosition(arguments[0]).column->getName()
						+ " of first argument of function " + NameToUnixTimestamp::name,
					ErrorCodes::ILLEGAL_COLUMN);
		}
		else
			throw Exception("Internal error.", ErrorCodes::LOGICAL_ERROR);
	}
};


/** If types are identical, just take reference to column.
  */
template <typename Name>
struct ConvertImpl<DataTypeString, DataTypeString, Name>
{
	static void execute(Block & block, const ColumnNumbers & arguments, size_t result)
	{
		block.getByPosition(result).column = block.getByPosition(arguments[0]).column;
	}
};


/** Conversion from FixedString through parsing.
  */
template <typename ToDataType, typename Name>
struct ConvertImpl<DataTypeFixedString, ToDataType, Name>
{
	using ToFieldType = typename ToDataType::FieldType;

	static void execute(Block & block, const ColumnNumbers & arguments, size_t result)
	{
		if (const ColumnFixedString * col_from = typeid_cast<const ColumnFixedString *>(block.getByPosition(arguments[0]).column.get()))
		{
			auto col_to = std::make_shared<ColumnVector<ToFieldType>>();
			block.getByPosition(result).column = col_to;

			const ColumnFixedString::Chars_t & data_from = col_from->getChars();
			size_t n = col_from->getN();
			typename ColumnVector<ToFieldType>::Container_t & vec_to = col_to->getData();
			size_t size = col_from->size();
			vec_to.resize(size);

			for (size_t i = 0; i < size; ++i)
			{
				char * begin = const_cast<char *>(reinterpret_cast<const char *>(&data_from[i * n]));
				char * end = begin + n;
				ReadBuffer read_buffer(begin, n, 0);
				parseImpl<ToDataType>(vec_to[i], read_buffer);

				if (!read_buffer.eof())
				{
					while (read_buffer.position() < end && *read_buffer.position() == 0)
						++read_buffer.position();

					if (read_buffer.position() < end)
						throwExceptionForIncompletelyParsedValue(read_buffer, block, arguments, result);
				}
			}
		}
		else if (typeid_cast<const ColumnConstString *>(block.getByPosition(arguments[0]).column.get()))
		{
			ConvertImpl<DataTypeString, ToDataType, Name>::execute(block, arguments, result);
		}
		else
			throw Exception("Illegal column " + block.getByPosition(arguments[0]).column->getName()
					+ " of first argument of function " + Name::name,
				ErrorCodes::ILLEGAL_COLUMN);
	}
};


/** Conversion from FixedString to String.
  * Cutting sequences of zero bytes from end of strings.
  */
template <typename Name>
struct ConvertImpl<DataTypeFixedString, DataTypeString, Name>
{
	static void execute(Block & block, const ColumnNumbers & arguments, size_t result)
	{
		if (const ColumnFixedString * col_from = typeid_cast<const ColumnFixedString *>(block.getByPosition(arguments[0]).column.get()))
		{
			auto col_to = std::make_shared<ColumnString>();
			block.getByPosition(result).column = col_to;

			const ColumnFixedString::Chars_t & data_from = col_from->getChars();
			ColumnString::Chars_t & data_to = col_to->getChars();
			ColumnString::Offsets_t & offsets_to = col_to->getOffsets();
			size_t size = col_from->size();
			size_t n = col_from->getN();
			data_to.resize(size * (n + 1));		/// + 1 - zero terminator
			offsets_to.resize(size);

			size_t offset_from = 0;
			size_t offset_to = 0;
			for (size_t i = 0; i < size; ++i)
			{
				size_t bytes_to_copy = n;
				while (bytes_to_copy > 0 && data_from[offset_from + bytes_to_copy - 1] == 0)
					--bytes_to_copy;

				memcpy(&data_to[offset_to], &data_from[offset_from], bytes_to_copy);
				offset_from += n;
				offset_to += bytes_to_copy;
				data_to[offset_to] = 0;
				++offset_to;
				offsets_to[i] = offset_to;
			}

			data_to.resize(offset_to);
		}
		else if (const ColumnConstString * col_from = typeid_cast<const ColumnConstString *>(block.getByPosition(arguments[0]).column.get()))
		{
			const String & s = col_from->getData();

			size_t bytes_to_copy = s.size();
			while (bytes_to_copy > 0 && s[bytes_to_copy - 1] == 0)
				--bytes_to_copy;

			block.getByPosition(result).column = std::make_shared<ColumnConstString>(col_from->size(), s.substr(0, bytes_to_copy));
		}
		else
			throw Exception("Illegal column " + block.getByPosition(arguments[0]).column->getName()
					+ " of first argument of function " + Name::name,
				ErrorCodes::ILLEGAL_COLUMN);
	}
};


/// Declared early because used below.
struct NameToDate			{ static constexpr auto name = "toDate"; };


template <typename ToDataType, typename Name, typename MonotonicityImpl>
class FunctionConvert : public IFunction
{
public:
	using Monotonic = MonotonicityImpl;

	static constexpr auto name = Name::name;
	static FunctionPtr create(const Context & context) { return std::make_shared<FunctionConvert>(); }

	String getName() const override
	{
		return name;
	}

	/// Получить тип результата по типам аргументов. Если функция неприменима для данных аргументов - кинуть исключение.
	DataTypePtr getReturnTypeImpl(const DataTypes & arguments) const override
	{
		return getReturnTypeInternal(arguments);
	}

<<<<<<< HEAD
	/// Выполнить функцию над блоком.
	void executeImpl(Block & block, const ColumnNumbers & arguments, size_t result) override
=======
	void execute(Block & block, const ColumnNumbers & arguments, size_t result) override
>>>>>>> cd33a9db
	{
		try
		{
			executeImpl(block, arguments, result);
		}
		catch (Exception & e)
		{
			/// More convenient error message.
			if (e.code() == ErrorCodes::ATTEMPT_TO_READ_AFTER_EOF)
			{
				e.addMessage("Cannot parse "
					+ block.unsafeGetByPosition(result).type->getName() + " from "
					+ block.unsafeGetByPosition(arguments[0]).type->getName()
					+ ", because value is too short");
			}
			else if (e.code() == ErrorCodes::CANNOT_PARSE_NUMBER
				|| e.code() == ErrorCodes::CANNOT_READ_ARRAY_FROM_TEXT
				|| e.code() == ErrorCodes::CANNOT_PARSE_INPUT_ASSERTION_FAILED
				|| e.code() == ErrorCodes::CANNOT_PARSE_QUOTED_STRING
				|| e.code() == ErrorCodes::CANNOT_PARSE_ESCAPE_SEQUENCE
				|| e.code() == ErrorCodes::CANNOT_PARSE_DATE
				|| e.code() == ErrorCodes::CANNOT_PARSE_DATETIME)
			{
				e.addMessage("Cannot parse "
					+ block.unsafeGetByPosition(result).type->getName() + " from "
					+ block.unsafeGetByPosition(arguments[0]).type->getName());
			}

			throw;
		}
	}

	bool hasInformationAboutMonotonicity() const override
	{
		return Monotonic::has();
	}

	Monotonicity getMonotonicityForRange(const IDataType & type, const Field & left, const Field & right) const override
	{
		return Monotonic::get(type, left, right);
	}

private:
	void executeImpl(Block & block, const ColumnNumbers & arguments, size_t result)
	{
		IDataType * from_type = block.getByPosition(arguments[0]).type.get();

		if      (typeid_cast<const DataTypeUInt8 *		>(from_type)) ConvertImpl<DataTypeUInt8, 	ToDataType, Name>::execute(block, arguments, result);
		else if (typeid_cast<const DataTypeUInt16 *		>(from_type)) ConvertImpl<DataTypeUInt16, 	ToDataType, Name>::execute(block, arguments, result);
		else if (typeid_cast<const DataTypeUInt32 *		>(from_type)) ConvertImpl<DataTypeUInt32, 	ToDataType, Name>::execute(block, arguments, result);
		else if (typeid_cast<const DataTypeUInt64 *		>(from_type)) ConvertImpl<DataTypeUInt64, 	ToDataType, Name>::execute(block, arguments, result);
		else if (typeid_cast<const DataTypeInt8 *		>(from_type)) ConvertImpl<DataTypeInt8, 	ToDataType, Name>::execute(block, arguments, result);
		else if (typeid_cast<const DataTypeInt16 *		>(from_type)) ConvertImpl<DataTypeInt16, 	ToDataType, Name>::execute(block, arguments, result);
		else if (typeid_cast<const DataTypeInt32 *		>(from_type)) ConvertImpl<DataTypeInt32, 	ToDataType, Name>::execute(block, arguments, result);
		else if (typeid_cast<const DataTypeInt64 *		>(from_type)) ConvertImpl<DataTypeInt64, 	ToDataType, Name>::execute(block, arguments, result);
		else if (typeid_cast<const DataTypeFloat32 *	>(from_type)) ConvertImpl<DataTypeFloat32, 	ToDataType, Name>::execute(block, arguments, result);
		else if (typeid_cast<const DataTypeFloat64 *	>(from_type)) ConvertImpl<DataTypeFloat64, 	ToDataType, Name>::execute(block, arguments, result);
		else if (typeid_cast<const DataTypeDate *		>(from_type)) ConvertImpl<DataTypeDate, 	ToDataType, Name>::execute(block, arguments, result);
		else if (typeid_cast<const DataTypeDateTime *	>(from_type)) ConvertImpl<DataTypeDateTime,	ToDataType, Name>::execute(block, arguments, result);
		else if (typeid_cast<const DataTypeString *		>(from_type)) ConvertImpl<DataTypeString, 	ToDataType, Name>::execute(block, arguments, result);
		else if (typeid_cast<const DataTypeFixedString *>(from_type)) ConvertImpl<DataTypeFixedString, ToDataType, Name>::execute(block, arguments, result);
		else if (typeid_cast<const DataTypeEnum8 *>(from_type))		  ConvertImpl<DataTypeEnum8, ToDataType, Name>::execute(block, arguments, result);
		else if (typeid_cast<const DataTypeEnum16 *>(from_type))	  ConvertImpl<DataTypeEnum16, ToDataType, Name>::execute(block, arguments, result);
		else
		{
			/// Generic conversion of any type to String.
			if (std::is_same<ToDataType, DataTypeString>::value)
			{
				ConvertImplGenericToString::execute(block, arguments, result);
			}
			else
				throw Exception("Illegal type " + block.getByPosition(arguments[0]).type->getName() + " of argument of function " + getName(),
					ErrorCodes::ILLEGAL_TYPE_OF_ARGUMENT);
		}
	}

	template<typename ToDataType2 = ToDataType, typename Name2 = Name>
	DataTypePtr getReturnTypeInternal(const DataTypes & arguments,
		typename std::enable_if<!(std::is_same<ToDataType2, DataTypeString>::value ||
			std::is_same<Name2, NameToUnixTimestamp>::value ||
			std::is_same<Name2, NameToDate>::value)>::type * = nullptr) const
	{
		if (arguments.size() != 1)
			throw Exception("Number of arguments for function " + getName() + " doesn't match: passed "
				+ toString(arguments.size()) + ", should be 1.",
				ErrorCodes::NUMBER_OF_ARGUMENTS_DOESNT_MATCH);

		return std::make_shared<ToDataType>();
	}

	/** Conversion of anything to String. For DateTime, it allows second optional argument - time zone.
	  */
	template<typename ToDataType2 = ToDataType, typename Name2 = Name>
	DataTypePtr getReturnTypeInternal(const DataTypes & arguments,
		typename std::enable_if<std::is_same<ToDataType2, DataTypeString>::value>::type * = nullptr) const
	{
		if ((arguments.size() < 1) || (arguments.size() > 2))
			throw Exception("Number of arguments for function " + getName() + " doesn't match: passed "
				+ toString(arguments.size()) + ", should be 1 or 2.",
				ErrorCodes::NUMBER_OF_ARGUMENTS_DOESNT_MATCH);

		if (typeid_cast<const DataTypeDateTime *>(arguments[0].get()) == nullptr)
		{
			if (arguments.size() != 1)
				throw Exception("Number of arguments for function " + getName() + " doesn't match: passed "
					+ toString(arguments.size()) + ", should be 1.",
					ErrorCodes::NUMBER_OF_ARGUMENTS_DOESNT_MATCH);
		}
		else if ((arguments.size() == 2) && (typeid_cast<const DataTypeString *>(arguments[1].get()) == nullptr))
		{
			throw Exception{
				"Illegal type " + arguments[1]->getName() + " of argument of function " + getName(),
				ErrorCodes::ILLEGAL_TYPE_OF_ARGUMENT
			};
		}

		return std::make_shared<ToDataType2>();
	}

	template<typename ToDataType2 = ToDataType, typename Name2 = Name>
	DataTypePtr getReturnTypeInternal(const DataTypes & arguments,
		typename std::enable_if<std::is_same<Name2, NameToUnixTimestamp>::value, void>::type * = nullptr) const
	{
		if ((arguments.size() < 1) || (arguments.size() > 2))
			throw Exception("Number of arguments for function " + getName() + " doesn't match: passed "
				+ toString(arguments.size()) + ", should be 1 or 2.",
				ErrorCodes::NUMBER_OF_ARGUMENTS_DOESNT_MATCH);

		if (typeid_cast<const DataTypeString *>(arguments[0].get()) == nullptr)
		{
			if (arguments.size() != 1)
				throw Exception("Number of arguments for function " + getName() + " doesn't match: passed "
					+ toString(arguments.size()) + ", should be 1.",
					ErrorCodes::NUMBER_OF_ARGUMENTS_DOESNT_MATCH);
		}
		else if ((arguments.size() == 2) && (typeid_cast<const DataTypeString *>(arguments[1].get()) == nullptr))
		{
			throw Exception{
				"Illegal type " + arguments[1]->getName() + " of argument of function " + getName(),
				ErrorCodes::ILLEGAL_TYPE_OF_ARGUMENT
			};
		}

		return std::make_shared<ToDataType2>();
	}

	template<typename ToDataType2 = ToDataType, typename Name2 = Name>
	DataTypePtr getReturnTypeInternal(const DataTypes & arguments,
		typename std::enable_if<std::is_same<Name2, NameToDate>::value>::type * = nullptr) const
	{
		if ((arguments.size() < 1) || (arguments.size() > 2))
			throw Exception("Number of arguments for function " + getName() + " doesn't match: passed "
				+ toString(arguments.size()) + ", should be 1 or 2.",
				ErrorCodes::NUMBER_OF_ARGUMENTS_DOESNT_MATCH);

		if ((arguments.size() == 2) && (typeid_cast<const DataTypeString *>(arguments[1].get()) == nullptr))
		{
			throw Exception{
				"Illegal type " + arguments[1]->getName() + " of 2nd argument of function " + getName(),
				ErrorCodes::ILLEGAL_TYPE_OF_ARGUMENT
			};
		}

		return std::make_shared<ToDataType2>();
	}
};


/** Functions tryToT (where T is number of date or datetime type):
  *  try to convert from String to type T through parsing,
  *  if cannot parse, return default value instead of throwing exception.
  * NOTE Also need implement tryToUnixTimestamp with timezone.
  */
template <typename ToDataType, typename Name>
class FunctionConvertOrZero : public IFunction
{
public:
	static constexpr auto name = Name::name;
	static FunctionPtr create(const Context & context) { return std::make_shared<FunctionConvertOrZero>(); }

	String getName() const override
	{
		return name;
	}

	DataTypePtr getReturnTypeImpl(const DataTypes & arguments) const override
	{
		return getReturnTypeInternal(arguments);
	}

	void executeImpl(Block & block, const ColumnNumbers & arguments, size_t result) override
	{
		IDataType * from_type = block.getByPosition(arguments[0]).type.get();

		if (typeid_cast<const DataTypeString *>(from_type)) ConvertOrZeroImpl<ToDataType, Name>::execute(block, arguments, result);
		else
			throw Exception("Illegal type " + block.getByPosition(arguments[0]).type->getName() + " of argument of function " + getName()
				+ ". Only String argument is accepted for try-conversion function. For other arguments, use function without 'try'.",
				ErrorCodes::ILLEGAL_TYPE_OF_ARGUMENT);
	}

private:
	DataTypePtr getReturnTypeInternal(const DataTypes & arguments) const
	{
		if (arguments.size() != 1)
			throw Exception("Number of arguments for function " + getName() + " doesn't match: passed "
				+ toString(arguments.size()) + ", should be 1.",
				ErrorCodes::NUMBER_OF_ARGUMENTS_DOESNT_MATCH);

		return std::make_shared<ToDataType>();
	}
};


/** Conversion to fixed string is implemented only for strings.
  */
class FunctionToFixedString : public IFunction
{
public:
	static constexpr auto name = "toFixedString";
	static FunctionPtr create(const Context & context) { return std::make_shared<FunctionToFixedString>(); };

	/// Получить имя функции.
	String getName() const override
	{
		return name;
	}

	/** Получить тип результата по типам аргументов и значениям константных аргументов.
	  * Если функция неприменима для данных аргументов - кинуть исключение.
	  * Для неконстантных столбцов arguments[i].column = nullptr.
	  */
	void getReturnTypeAndPrerequisitesImpl(const ColumnsWithTypeAndName & arguments,
		DataTypePtr & out_return_type,
		std::vector<ExpressionAction> & out_prerequisites) override
	{
		if (arguments.size() != 2)
			throw Exception("Number of arguments for function " + getName() + " doesn't match: passed "
				+ toString(arguments.size()) + ", should be 2.",
				ErrorCodes::NUMBER_OF_ARGUMENTS_DOESNT_MATCH);
		if (!arguments[1].column)
			throw Exception("Second argument for function " + getName() + " must be constant", ErrorCodes::ILLEGAL_COLUMN);
		if (!typeid_cast<const DataTypeString *>(arguments[0].type.get()) &&
			!typeid_cast<const DataTypeFixedString *>(arguments[0].type.get()))
			throw Exception(getName() + " is only implemented for types String and FixedString", ErrorCodes::NOT_IMPLEMENTED);

		const size_t n = getSize(arguments[1]);

		out_return_type = std::make_shared<DataTypeFixedString>(n);
	}

	/// Выполнить функцию над блоком.
	void executeImpl(Block & block, const ColumnNumbers & arguments, const size_t result) override
	{
		const auto n = getSize(block.getByPosition(arguments[1]));
		return execute(block, arguments, result, n);
	}

	static void execute(Block & block, const ColumnNumbers & arguments, const size_t result, const size_t n)
	{
		const auto & column = block.getByPosition(arguments[0]).column;

		if (const auto column_const = typeid_cast<const ColumnConstString *>(column.get()))
		{
			if (column_const->getData().size() > n)
				throw Exception("String too long for type FixedString(" + toString(n) + ")",
					ErrorCodes::TOO_LARGE_STRING_SIZE);

			auto resized_string = column_const->getData();
			resized_string.resize(n);

			block.getByPosition(result).column = std::make_shared<ColumnConst<String>>(
				column_const->size(), std::move(resized_string), std::make_shared<DataTypeFixedString>(n));
		}
		else if (const auto column_string = typeid_cast<const ColumnString *>(column.get()))
		{
			const auto column_fixed = std::make_shared<ColumnFixedString>(n);
			ColumnPtr result_ptr = column_fixed;

			auto & out_chars = column_fixed->getChars();
			const auto & in_chars = column_string->getChars();
			const auto & in_offsets = column_string->getOffsets();

			out_chars.resize_fill(in_offsets.size() * n);

			for (size_t i = 0; i < in_offsets.size(); ++i)
			{
				const size_t off = i ? in_offsets[i - 1] : 0;
				const size_t len = in_offsets[i] - off - 1;
				if (len > n)
					throw Exception("String too long for type FixedString(" + toString(n) + ")",
						ErrorCodes::TOO_LARGE_STRING_SIZE);
				memcpy(&out_chars[i * n], &in_chars[off], len);
			}

			block.getByPosition(result).column = result_ptr;
		}
		else if (const auto column_fixed_string = typeid_cast<const ColumnFixedString *>(column.get()))
		{
			const auto src_n = column_fixed_string->getN();
			if (src_n > n)
				throw Exception{
					"String too long for type FixedString(" + toString(n) + ")",
					ErrorCodes::TOO_LARGE_STRING_SIZE
				};

			const auto column_fixed = std::make_shared<ColumnFixedString>(n);
			block.getByPosition(result).column = column_fixed;

			auto & out_chars = column_fixed->getChars();
			const auto & in_chars = column_fixed_string->getChars();
			const auto size = column_fixed_string->size();
			out_chars.resize_fill(size * n);

			for (const auto i : ext::range(0, size))
				memcpy(&out_chars[i * n], &in_chars[i * src_n], src_n);
		}
		else
			throw Exception("Unexpected column: " + column->getName(), ErrorCodes::ILLEGAL_COLUMN);
	}

private:
	template <typename T>
	bool getSizeTyped(const ColumnWithTypeAndName & column, size_t & out_size)
	{
		if (!typeid_cast<const typename DataTypeFromFieldType<T>::Type *>(column.type.get()))
			return false;
		const ColumnConst<T> * column_const = typeid_cast<const ColumnConst<T> *>(column.column.get());
		if (!column_const)
			throw Exception("Unexpected type of column for FixedString length: " + column.column->getName(), ErrorCodes::ILLEGAL_COLUMN);
		T s = column_const->getData();
		if (s <= 0)
			throw Exception("FixedString length must be positive (unlike " + toString(s) + ")", ErrorCodes::ILLEGAL_COLUMN);
		out_size = static_cast<size_t>(s);
		return true;
	}

	size_t getSize(const ColumnWithTypeAndName & column)
	{
		size_t res;
		if (getSizeTyped<UInt8>(column, res) ||
			getSizeTyped<UInt16>(column, res) ||
			getSizeTyped<UInt32>(column, res) ||
			getSizeTyped<UInt64>(column, res) ||
			getSizeTyped< Int8 >(column, res) ||
			getSizeTyped< Int16>(column, res) ||
			getSizeTyped< Int32>(column, res) ||
			getSizeTyped< Int64>(column, res))
			return res;
		throw Exception("Length of FixedString must be integer; got " + column.type->getName(), ErrorCodes::ILLEGAL_TYPE_OF_ARGUMENT);
	}
};


/// Monotonicity.

struct PositiveMonotonicity
{
	static bool has() { return true; }
	static IFunction::Monotonicity get(const IDataType & type, const Field & left, const Field & right)
	{
		return { true };
	}
};

template <typename T>
struct ToIntMonotonicity
{
	static bool has() { return true; }

	template <typename T2 = T>
	static UInt64 divideByRangeOfType(typename std::enable_if_t<sizeof(T2) != sizeof(UInt64), UInt64> x) { return x >> (sizeof(T) * 8); };

	template <typename T2 = T>
	static UInt64 divideByRangeOfType(typename std::enable_if_t<sizeof(T2) == sizeof(UInt64), UInt64> x) { return 0; };

	static IFunction::Monotonicity get(const IDataType & type, const Field & left, const Field & right)
	{
		size_t size_of_type = type.getSizeOfField();

		/// If type is expanding, then function is monotonic.
		if (sizeof(T) > size_of_type)
			return { true };

		/// If type is same, too. (Enum has separate case, because it is different data type)
		if (typeid_cast<const typename DataTypeFromFieldType<T>::Type *>(&type) ||
			typeid_cast<const DataTypeEnum<T> *>(&type))
			return { true };

		/// In other cases, if range is unbounded, we don't know, whether function is monotonic or not.
		if (left.isNull() || right.isNull())
			return {};

		/// If converting from float, for monotonicity, arguments must fit in range of result type.
		if (typeid_cast<const DataTypeFloat32 *>(&type)
			|| typeid_cast<const DataTypeFloat64 *>(&type))
		{
			Float64 left_float = left.get<Float64>();
			Float64 right_float = right.get<Float64>();

			if (left_float >= std::numeric_limits<T>::min() && left_float <= std::numeric_limits<T>::max()
				&& right_float >= std::numeric_limits<T>::min() && right_float <= std::numeric_limits<T>::max())
				return { true };

			return {};
		}

		/// If signedness of type is changing, or converting from Date, DateTime, then arguments must be from same half,
		///  and after conversion, resulting values must be from same half.
		/// Just in case, it is required in rest of cases too.
		if ((left.get<Int64>() >= 0) != (right.get<Int64>() >= 0)
			|| (T(left.get<Int64>()) >= 0) != (T(right.get<Int64>()) >= 0))
			return {};

		/// If type is shrinked, then for monotonicity, all bits other than that fits, must be same.
		if (divideByRangeOfType(left.get<UInt64>()) != divideByRangeOfType(right.get<UInt64>()))
			return {};

		return { true };
	}
};

/** Монотонность для функции toString определяем, в основном, для тестовых целей.
  * Всерьёз вряд ли кто-нибудь рассчитывает на оптимизацию запросов с условиями toString(CounterID) = 34.
  */
struct ToStringMonotonicity
{
	static bool has() { return true; }

	static IFunction::Monotonicity get(const IDataType & type, const Field & left, const Field & right)
	{
		IFunction::Monotonicity positive(true, true);
		IFunction::Monotonicity not_monotonic;

		/// Функция toString монотонна, если аргумент - Date или DateTime, или неотрицательные числа с одинаковым количеством знаков.

		if (typeid_cast<const DataTypeDate *>(&type)
			|| typeid_cast<const DataTypeDateTime *>(&type))
			return positive;

		if (left.isNull() || right.isNull())
			return {};

		if (left.getType() == Field::Types::UInt64
			&& right.getType() == Field::Types::UInt64)
		{
			return (left.get<Int64>() == 0 && right.get<Int64>() == 0)
				|| (floor(log10(left.get<UInt64>())) == floor(log10(right.get<UInt64>())))
				? positive : not_monotonic;
		}

		if (left.getType() == Field::Types::Int64
			&& right.getType() == Field::Types::Int64)
		{
			return (left.get<Int64>() == 0 && right.get<Int64>() == 0)
				|| (left.get<Int64>() > 0 && right.get<Int64>() > 0 && floor(log10(left.get<Int64>())) == floor(log10(right.get<Int64>())))
				? positive : not_monotonic;
		}

		return not_monotonic;
	}
};


struct NameToUInt8 			{ static constexpr auto name = "toUInt8"; };
struct NameToUInt16 		{ static constexpr auto name = "toUInt16"; };
struct NameToUInt32 		{ static constexpr auto name = "toUInt32"; };
struct NameToUInt64 		{ static constexpr auto name = "toUInt64"; };
struct NameToInt8 			{ static constexpr auto name = "toInt8"; };
struct NameToInt16	 		{ static constexpr auto name = "toInt16"; };
struct NameToInt32			{ static constexpr auto name = "toInt32"; };
struct NameToInt64			{ static constexpr auto name = "toInt64"; };
struct NameToFloat32		{ static constexpr auto name = "toFloat32"; };
struct NameToFloat64		{ static constexpr auto name = "toFloat64"; };
struct NameToDateTime		{ static constexpr auto name = "toDateTime"; };
struct NameToString			{ static constexpr auto name = "toString"; };

using FunctionToUInt8 		= FunctionConvert<DataTypeUInt8,	NameToUInt8,	ToIntMonotonicity<UInt8>>;
using FunctionToUInt16 		= FunctionConvert<DataTypeUInt16,	NameToUInt16,	ToIntMonotonicity<UInt16>>;
using FunctionToUInt32 		= FunctionConvert<DataTypeUInt32,	NameToUInt32,	ToIntMonotonicity<UInt32>>;
using FunctionToUInt64 		= FunctionConvert<DataTypeUInt64,	NameToUInt64,	ToIntMonotonicity<UInt64>>;
using FunctionToInt8 		= FunctionConvert<DataTypeInt8,		NameToInt8,		ToIntMonotonicity<Int8>>;
using FunctionToInt16 		= FunctionConvert<DataTypeInt16,	NameToInt16,	ToIntMonotonicity<Int16>>;
using FunctionToInt32 		= FunctionConvert<DataTypeInt32,	NameToInt32,	ToIntMonotonicity<Int32>>;
using FunctionToInt64 		= FunctionConvert<DataTypeInt64,	NameToInt64,	ToIntMonotonicity<Int64>>;
using FunctionToFloat32 	= FunctionConvert<DataTypeFloat32,	NameToFloat32,	PositiveMonotonicity>;
using FunctionToFloat64 	= FunctionConvert<DataTypeFloat64,	NameToFloat64,	PositiveMonotonicity>;
using FunctionToDate 		= FunctionConvert<DataTypeDate,		NameToDate,		ToIntMonotonicity<UInt16>>;
using FunctionToDateTime 	= FunctionConvert<DataTypeDateTime,	NameToDateTime,	ToIntMonotonicity<UInt32>>;
using FunctionToString 		= FunctionConvert<DataTypeString,	NameToString, 	ToStringMonotonicity>;
using FunctionToUnixTimestamp = FunctionConvert<DataTypeInt32,	NameToUnixTimestamp, ToIntMonotonicity<UInt32>>;

template <typename DataType> struct FunctionTo;
template <> struct FunctionTo<DataTypeUInt8> { using Type = FunctionToUInt8; };
template <> struct FunctionTo<DataTypeUInt16> { using Type = FunctionToUInt16; };
template <> struct FunctionTo<DataTypeUInt32> { using Type = FunctionToUInt32; };
template <> struct FunctionTo<DataTypeUInt64> { using Type = FunctionToUInt64; };
template <> struct FunctionTo<DataTypeInt8> { using Type = FunctionToInt8; };
template <> struct FunctionTo<DataTypeInt16> { using Type = FunctionToInt16; };
template <> struct FunctionTo<DataTypeInt32> { using Type = FunctionToInt32; };
template <> struct FunctionTo<DataTypeInt64> { using Type = FunctionToInt64; };
template <> struct FunctionTo<DataTypeFloat32> { using Type = FunctionToFloat32; };
template <> struct FunctionTo<DataTypeFloat64> { using Type = FunctionToFloat64; };
template <> struct FunctionTo<DataTypeDate> { using Type = FunctionToDate; };
template <> struct FunctionTo<DataTypeDateTime> { using Type = FunctionToDateTime; };
template <> struct FunctionTo<DataTypeString> { using Type = FunctionToString; };
template <> struct FunctionTo<DataTypeFixedString> { using Type = FunctionToFixedString; };
template <typename FieldType> struct FunctionTo<DataTypeEnum<FieldType>>
	: FunctionTo<typename DataTypeFromFieldType<FieldType>::Type>
{
};

struct NameToUInt8OrZero 		{ static constexpr auto name = "toUInt8OrZero"; };
struct NameToUInt16OrZero 		{ static constexpr auto name = "toUInt16OrZero"; };
struct NameToUInt32OrZero 		{ static constexpr auto name = "toUInt32OrZero"; };
struct NameToUInt64OrZero 		{ static constexpr auto name = "toUInt64OrZero"; };
struct NameToInt8OrZero 		{ static constexpr auto name = "toInt8OrZero"; };
struct NameToInt16OrZero	 	{ static constexpr auto name = "toInt16OrZero"; };
struct NameToInt32OrZero		{ static constexpr auto name = "toInt32OrZero"; };
struct NameToInt64OrZero		{ static constexpr auto name = "toInt64OrZero"; };
struct NameToFloat32OrZero		{ static constexpr auto name = "toFloat32OrZero"; };
struct NameToFloat64OrZero		{ static constexpr auto name = "toFloat64OrZero"; };

using FunctionToUInt8OrZero 	= FunctionConvertOrZero<DataTypeUInt8,		NameToUInt8OrZero>;
using FunctionToUInt16OrZero 	= FunctionConvertOrZero<DataTypeUInt16,		NameToUInt16OrZero>;
using FunctionToUInt32OrZero 	= FunctionConvertOrZero<DataTypeUInt32,		NameToUInt32OrZero>;
using FunctionToUInt64OrZero 	= FunctionConvertOrZero<DataTypeUInt64,		NameToUInt64OrZero>;
using FunctionToInt8OrZero 		= FunctionConvertOrZero<DataTypeInt8,		NameToInt8OrZero>;
using FunctionToInt16OrZero 	= FunctionConvertOrZero<DataTypeInt16,		NameToInt16OrZero>;
using FunctionToInt32OrZero 	= FunctionConvertOrZero<DataTypeInt32,		NameToInt32OrZero>;
using FunctionToInt64OrZero 	= FunctionConvertOrZero<DataTypeInt64,		NameToInt64OrZero>;
using FunctionToFloat32OrZero 	= FunctionConvertOrZero<DataTypeFloat32,	NameToFloat32OrZero>;
using FunctionToFloat64OrZero 	= FunctionConvertOrZero<DataTypeFloat64,	NameToFloat64OrZero>;


class FunctionCast final : public IFunction
{
	using WrapperType = std::function<void(Block &, const ColumnNumbers &, size_t)>;
	const Context & context;
	WrapperType wrapper_function;
	std::function<Monotonicity(const IDataType &, const Field &, const Field &)> monotonicity_for_range;

public:
	FunctionCast(const Context & context) : context(context) {}
private:

	template <typename DataType>
	WrapperType createWrapper(const DataTypePtr & from_type, const DataType * const)
	{
		using FunctionType = typename FunctionTo<DataType>::Type;

		auto function = FunctionType::create(context);

		/// Check conversion using underlying function
		(void) function->getReturnType({ from_type });

		return [function] (Block & block, const ColumnNumbers & arguments, const size_t result) {
			function->execute(block, arguments, result);
		};
	}

	static WrapperType createFixedStringWrapper(const DataTypePtr & from_type, const size_t N)
	{
		if (!typeid_cast<const DataTypeString *>(from_type.get()) &&
			!typeid_cast<const DataTypeFixedString *>(from_type.get()))
			throw Exception{
				"CAST AS FixedString is only implemented for types String and FixedString",
				ErrorCodes::NOT_IMPLEMENTED
			};

		return [N] (Block & block, const ColumnNumbers & arguments, const size_t result)
		{
			FunctionToFixedString::execute(block, arguments, result, N);
		};
	}

	WrapperType createArrayWrapper(const DataTypePtr & from_type_untyped, const DataTypeArray * to_type)
	{
		/// Conversion from String through parsing.
		if (typeid_cast<const DataTypeString *>(from_type_untyped.get()))
		{
			return [] (Block & block, const ColumnNumbers & arguments, const size_t result)
			{
				ConvertImplGenericFromString::execute(block, arguments, result);
			};
		}

		DataTypePtr from_nested_type, to_nested_type;
		auto from_type = typeid_cast<const DataTypeArray *>(from_type_untyped.get());

		/// get the most nested type
		while (from_type && to_type)
		{
			from_nested_type = from_type->getNestedType();
			to_nested_type = to_type->getNestedType();

			from_type = typeid_cast<const DataTypeArray *>(from_nested_type.get());
			to_type = typeid_cast<const DataTypeArray *>(to_nested_type.get());
		}

		/// both from_type and to_type should be nullptr now is array types had same dimensions
		if (from_type || to_type)
			throw Exception{
				"CAST AS Array can only be performed between same-dimensional array types or from String",
				ErrorCodes::TYPE_MISMATCH
			};

		/// Prepare nested type conversion
		const auto nested_function = prepareImpl(from_nested_type, to_nested_type.get());

		return [nested_function, from_nested_type, to_nested_type] (
			Block & block, const ColumnNumbers & arguments, const size_t result)
		{
			auto array_arg = block.getByPosition(arguments.front());

			/// @todo add const variant which retains array constness
			if (const auto col_const_array = typeid_cast<const ColumnConstArray *>(array_arg.column.get()))
				array_arg.column = col_const_array->convertToFullColumn();

			if (auto col_array = typeid_cast<const ColumnArray *>(array_arg.column.get()))
			{
				auto res = new ColumnArray(nullptr, col_array->getOffsetsColumn());
				block.getByPosition(result).column.reset(res);

				/// get the most nested column
				while (const auto nested_col_array = typeid_cast<const ColumnArray *>(col_array->getDataPtr().get()))
				{
					/// create new level of array, copy offsets
					res->getDataPtr() = std::make_shared<ColumnArray>(nullptr, nested_col_array->getOffsetsColumn());

					res = static_cast<ColumnArray *>(res->getDataPtr().get());
					col_array = nested_col_array;
				}

				/// create block for converting nested column containing original and result columns
				Block nested_block{
					{ col_array->getDataPtr(), from_nested_type, "" },
					{ nullptr, to_nested_type, "" }
				};

				const auto nested_result = 1;
				/// convert nested column
				nested_function(nested_block, {0 }, nested_result);

				/// set converted nested column to result
				res->getDataPtr() = nested_block.getByPosition(nested_result).column;
			}
			else
				throw Exception{
					"Illegal column " + array_arg.column->getName() + " for function CAST AS Array",
					ErrorCodes::LOGICAL_ERROR};
		};
	}

	WrapperType createTupleWrapper(const DataTypePtr & from_type_untyped, const DataTypeTuple * to_type)
	{
		/// Conversion from String through parsing.
		if (typeid_cast<const DataTypeString *>(from_type_untyped.get()))
		{
			return [] (Block & block, const ColumnNumbers & arguments, const size_t result)
			{
				ConvertImplGenericFromString::execute(block, arguments, result);
			};
		}

		const auto from_type = typeid_cast<const DataTypeTuple *>(from_type_untyped.get());
		if (!from_type)
			throw Exception{
				"CAST AS Tuple can only be performed between tuple types or from String.\nLeft type: " + from_type_untyped->getName() +
					", right type: " + to_type->getName(),
				ErrorCodes::TYPE_MISMATCH
			};

		if (from_type->getElements().size() != to_type->getElements().size())
			throw Exception{
				"CAST AS Tuple can only be performed between tuple types with the same number of elements or from String.\n"
					"Left type: " + from_type->getName() + ", right type: " + to_type->getName(),
				 ErrorCodes::TYPE_MISMATCH
			};

		const auto & from_element_types = from_type->getElements();
		const auto & to_element_types = to_type->getElements();
		std::vector<WrapperType> element_wrappers;
		element_wrappers.reserve(from_element_types.size());

		/// Create conversion wrapper for each element in tuple
		for (const auto & idx_type : ext::enumerate(from_type->getElements()))
			element_wrappers.push_back(prepareImpl(idx_type.second, to_element_types[idx_type.first].get()));

		auto function_tuple = FunctionTuple::create(context);
		return [element_wrappers, function_tuple, from_element_types, to_element_types]
			(Block & block, const ColumnNumbers & arguments, const size_t result)
		{
			const auto col = block.getByPosition(arguments.front()).column.get();

			/// copy tuple elements to a separate block
			Block element_block;

			/// @todo retain constness
			if (const auto column_tuple = typeid_cast<const ColumnTuple *>(col))
				element_block = column_tuple->getData();
			else if (const auto column_const_tuple = typeid_cast<const ColumnConstTuple *>(col))
				element_block = static_cast<const ColumnTuple &>(*column_const_tuple->convertToTupleOfConstants()).getData();

			/// create columns for converted elements
			for (const auto & to_element_type : to_element_types)
				element_block.insert({ nullptr, to_element_type, "" });

			/// store position for converted tuple
			const auto converted_tuple_pos = element_block.columns();

			/// insert column for converted tuple
			element_block.insert({ nullptr, std::make_shared<DataTypeTuple>(to_element_types), "" });

			const auto converted_element_offset = from_element_types.size();

			/// invoke conversion for each element
			for (const auto & idx_element_wrapper : ext::enumerate(element_wrappers))
				idx_element_wrapper.second(element_block, { idx_element_wrapper.first },
					converted_element_offset + idx_element_wrapper.first);

			/// form tuple from converted elements using FunctionTuple
			function_tuple->execute(element_block,
				ext::collection_cast<ColumnNumbers>(ext::range(converted_element_offset, 2 * converted_element_offset)),
				converted_tuple_pos);

			/// copy FunctionTuple's result from element_block to resulting block
			block.getByPosition(result).column = element_block.getByPosition(converted_tuple_pos).column;
		};
	}

	template <typename FieldType>
	WrapperType createEnumWrapper(const DataTypePtr & from_type, const DataTypeEnum<FieldType> * to_type)
	{
		using EnumType = DataTypeEnum<FieldType>;
		using Function = typename FunctionTo<EnumType>::Type;

		if (const auto from_enum8 = typeid_cast<const DataTypeEnum8 *>(from_type.get()))
			checkEnumToEnumConversion(from_enum8, to_type);
		else if (const auto from_enum16 = typeid_cast<const DataTypeEnum16 *>(from_type.get()))
			checkEnumToEnumConversion(from_enum16, to_type);

		if (typeid_cast<const DataTypeString *>(from_type.get()))
			return createStringToEnumWrapper<ColumnString, EnumType>();
		else if (typeid_cast<const DataTypeFixedString *>(from_type.get()))
			return createStringToEnumWrapper<ColumnFixedString, EnumType>();
		else if (from_type->behavesAsNumber())
		{
			auto function = Function::create(context);

			/// Check conversion using underlying function
			(void) function->getReturnType({ from_type });

			return [function] (Block & block, const ColumnNumbers & arguments, const size_t result) {
				function->execute(block, arguments, result);
			};
		}
		else
			throw Exception{
				"Conversion from " + from_type->getName() + " to " + to_type->getName() +
					" is not supported",
				ErrorCodes::CANNOT_CONVERT_TYPE
			};
	}

	template <typename EnumTypeFrom, typename EnumTypeTo>
	void checkEnumToEnumConversion(const EnumTypeFrom * const from_type, const EnumTypeTo * const to_type)
	{
		const auto & from_values = from_type->getValues();
		const auto & to_values = to_type->getValues();

		using ValueType = std::common_type_t<typename EnumTypeFrom::FieldType, typename EnumTypeTo::FieldType>;
		using NameValuePair = std::pair<std::string, ValueType>;
		using EnumValues = std::vector<NameValuePair>;

		EnumValues name_intersection;
		std::set_intersection(std::begin(from_values), std::end(from_values),
			std::begin(to_values), std::end(to_values), std::back_inserter(name_intersection),
			[] (auto && from, auto && to) { return from.first < to.first; });

		for (const auto & name_value : name_intersection)
		{
			const auto & old_value = name_value.second;
			const auto & new_value = to_type->getValue(name_value.first);
			if (old_value != new_value)
				throw Exception{
					"Enum conversion changes value for element '" + name_value.first +
						"' from " + toString(old_value) + " to " + toString(new_value),
					ErrorCodes::CANNOT_CONVERT_TYPE
				};
		}
	};

	template <typename ColumnStringType, typename EnumType>
	WrapperType createStringToEnumWrapper()
	{
		return [] (Block & block, const ColumnNumbers & arguments, const size_t result)
		{
			const auto first_col = block.getByPosition(arguments.front()).column.get();

			auto & col_with_type_and_name = block.getByPosition(result);
			auto & result_col = col_with_type_and_name.column;
			const auto & result_type = typeid_cast<EnumType &>(*col_with_type_and_name.type);

			if (const auto col = typeid_cast<const ColumnStringType *>(first_col))
			{
				const auto size = col->size();

				auto res = result_type.createColumn();
				auto & out_data = static_cast<typename EnumType::ColumnType &>(*res).getData();
				out_data.resize(size);

				for (const auto i : ext::range(0, size))
					out_data[i] = result_type.getValue(col->getDataAt(i));

				result_col = res;
			}
			else if (const auto const_col = typeid_cast<const ColumnConstString *>(first_col))
			{
				result_col = result_type.createConstColumn(const_col->size(),
					nearestFieldType(result_type.getValue(const_col->getData())));
			}
			else
				throw Exception{
					"Unexpected column " + first_col->getName() + " as first argument of function " +
						name,
					ErrorCodes::LOGICAL_ERROR
				};
		};
	}

	/// Actions to be taken when performing a conversion.
	struct Action
	{
		/// If neither the input type nor the output type is nullable or null,
		/// we perform the conversion without any pre and/or processing.
		static constexpr auto NONE = UInt64(0);
		/// The input has a nullable type. We must extract its nested type
		/// before performing any conversion.
		static constexpr auto UNWRAP_NULLABLE_INPUT = UInt64(1) << 0;
		/// The output has a nullable type. We must wrap the result from the
		/// conversion into a ColumnNullable.
		static constexpr auto WRAP_RESULT_INTO_NULLABLE = UInt64(1) << 1;
		/// The input is the NULL value. Before performing any conversion,
		/// we will turn it into a single UInt8 zero value.
		static constexpr auto CONVERT_NULL = UInt64(1) << 2;
	};

	WrapperType prepare(const DataTypePtr & from_type, const IDataType * const to_type, const uint64_t action)
	{
		auto wrapper = prepareImpl((action & Action::CONVERT_NULL) ?
										std::make_shared<DataTypeUInt8>() :
										from_type,
									to_type);

		if (action & Action::WRAP_RESULT_INTO_NULLABLE)
		{
			return [wrapper, action] (Block & block, const ColumnNumbers & arguments, const size_t result)
			{
				/// Create a temporary block on which to perform the operation.
				auto & res = block.getByPosition(result);
				const auto & ret_type = res.type;
				const auto & nullable_type = static_cast<const DataTypeNullable &>(*ret_type);
				const auto & nested_type = nullable_type.getNestedType();

				Block tmp_block;
				if (action & Action::UNWRAP_NULLABLE_INPUT)
					tmp_block = createBlockWithNestedColumns(block, arguments);
				else if (action & Action::CONVERT_NULL)
				{
					/// The input is replaced by a trivial UInt8 column
					/// which contains only one row whose value is 0.
					tmp_block = block;
					auto & elem = tmp_block.unsafeGetByPosition(arguments[0]);
					elem.column = std::make_shared<ColumnUInt8>(1, 0);
					elem.type = std::make_shared<DataTypeUInt8>();
				}
				else
					tmp_block = block;

				size_t tmp_res_index = block.columns();
				tmp_block.insert({nullptr, nested_type, ""});

				/// Perform the requested conversion.
				wrapper(tmp_block, arguments, tmp_res_index);

				/// Wrap the result into a nullable column.
				ColumnPtr null_map;

				if (action & Action::UNWRAP_NULLABLE_INPUT)
				{
					/// This is a conversion from a nullable to a nullable type.
					/// So we just keep the null map of the input argument.
					const auto & col = block.getByPosition(arguments[0]).column;
					const auto & nullable_col = static_cast<const ColumnNullable &>(*col);
					null_map = nullable_col.getNullValuesByteMap();
				}
				else if (action & Action::CONVERT_NULL)
				{
					/// A NULL value has been converted to a nullable type.
					null_map = std::make_shared<ColumnUInt8>(block.rowsInFirstColumn(), 1);
				}
				else
				{
					/// This is a conversion from an ordinary type to a nullable type.
					/// So we create a trivial null map.
					null_map = std::make_shared<ColumnUInt8>(block.rowsInFirstColumn(), 0);
				}

				const auto & tmp_res = tmp_block.getByPosition(tmp_res_index);
				res.column = std::make_shared<ColumnNullable>(tmp_res.column, null_map);
			};
		}
		else
			return wrapper;
	}

	WrapperType prepareImpl(const DataTypePtr & from_type, const IDataType * const to_type)
	{
		if (const auto to_actual_type = typeid_cast<const DataTypeUInt8 *>(to_type))
			return createWrapper(from_type, to_actual_type);
		else if (const auto to_actual_type = typeid_cast<const DataTypeUInt16 *>(to_type))
			return createWrapper(from_type, to_actual_type);
		else if (const auto to_actual_type = typeid_cast<const DataTypeUInt32 *>(to_type))
			return createWrapper(from_type, to_actual_type);
		else if (const auto to_actual_type = typeid_cast<const DataTypeUInt64 *>(to_type))
			return createWrapper(from_type, to_actual_type);
		else if (const auto to_actual_type = typeid_cast<const DataTypeInt8 *>(to_type))
			return createWrapper(from_type, to_actual_type);
		else if (const auto to_actual_type = typeid_cast<const DataTypeInt16 *>(to_type))
			return createWrapper(from_type, to_actual_type);
		else if (const auto to_actual_type = typeid_cast<const DataTypeInt32 *>(to_type))
			return createWrapper(from_type, to_actual_type);
		else if (const auto to_actual_type = typeid_cast<const DataTypeInt64 *>(to_type))
			return createWrapper(from_type, to_actual_type);
		else if (const auto to_actual_type = typeid_cast<const DataTypeFloat32 *>(to_type))
			return createWrapper(from_type, to_actual_type);
		else if (const auto to_actual_type = typeid_cast<const DataTypeFloat64 *>(to_type))
			return createWrapper(from_type, to_actual_type);
		else if (const auto to_actual_type = typeid_cast<const DataTypeDate *>(to_type))
			return createWrapper(from_type, to_actual_type);
		else if (const auto to_actual_type = typeid_cast<const DataTypeDateTime *>(to_type))
			return createWrapper(from_type, to_actual_type);
		else if (const auto to_actual_type = typeid_cast<const DataTypeString *>(to_type))
			return createWrapper(from_type, to_actual_type);
		else if (const auto type_fixed_string = typeid_cast<const DataTypeFixedString *>(to_type))
			return createFixedStringWrapper(from_type, type_fixed_string->getN());
		else if (const auto type_array = typeid_cast<const DataTypeArray *>(to_type))
			return createArrayWrapper(from_type, type_array);
		else if (const auto type_tuple = typeid_cast<const DataTypeTuple *>(to_type))
			return createTupleWrapper(from_type, type_tuple);
		else if (const auto type_enum = typeid_cast<const DataTypeEnum8 *>(to_type))
			return createEnumWrapper(from_type, type_enum);
		else if (const auto type_enum = typeid_cast<const DataTypeEnum16 *>(to_type))
			return createEnumWrapper(from_type, type_enum);

		/// It's possible to use ConvertImplGenericFromString to convert from String to AggregateFunction,
		///  but it is disabled because deserializing aggregate functions state might be unsafe.

		throw Exception{
			"Conversion from " + from_type->getName() + " to " + to_type->getName() +
				" is not supported",
			ErrorCodes::CANNOT_CONVERT_TYPE
		};
	}

	template <typename DataType> static auto monotonicityForType(const DataType * const)
	{
		return FunctionTo<DataType>::Type::Monotonic::get;
	}

	void prepareMonotonicityInformation(const DataTypePtr & from_type, const IDataType * to_type)
	{
		if (const auto type = typeid_cast<const DataTypeUInt8 *>(to_type))
			monotonicity_for_range = monotonicityForType(type);
		else if (const auto type = typeid_cast<const DataTypeUInt16 *>(to_type))
			monotonicity_for_range = monotonicityForType(type);
		else if (const auto type = typeid_cast<const DataTypeUInt32 *>(to_type))
			monotonicity_for_range = monotonicityForType(type);
		else if (const auto type = typeid_cast<const DataTypeUInt64 *>(to_type))
			monotonicity_for_range = monotonicityForType(type);
		else if (const auto type = typeid_cast<const DataTypeInt8 *>(to_type))
			monotonicity_for_range = monotonicityForType(type);
		else if (const auto type = typeid_cast<const DataTypeInt16 *>(to_type))
			monotonicity_for_range = monotonicityForType(type);
		else if (const auto type = typeid_cast<const DataTypeInt32 *>(to_type))
			monotonicity_for_range = monotonicityForType(type);
		else if (const auto type = typeid_cast<const DataTypeInt64 *>(to_type))
			monotonicity_for_range = monotonicityForType(type);
		else if (const auto type = typeid_cast<const DataTypeFloat32 *>(to_type))
			monotonicity_for_range = monotonicityForType(type);
		else if (const auto type = typeid_cast<const DataTypeFloat64 *>(to_type))
			monotonicity_for_range = monotonicityForType(type);
		else if (const auto type = typeid_cast<const DataTypeDate *>(to_type))
			monotonicity_for_range = monotonicityForType(type);
		else if (const auto type = typeid_cast<const DataTypeDateTime *>(to_type))
			monotonicity_for_range = monotonicityForType(type);
		else if (const auto type = typeid_cast<const DataTypeString *>(to_type))
			monotonicity_for_range = monotonicityForType(type);
		else if (from_type->isNumeric())
		{
			if (const auto type = typeid_cast<const DataTypeEnum8 *>(to_type))
				monotonicity_for_range = monotonicityForType(type);
			else if (const auto type = typeid_cast<const DataTypeEnum16 *>(to_type))
				monotonicity_for_range = monotonicityForType(type);
		}
		/// other types like FixedString, Array and Tuple have no monotonicity defined
	}

public:
	static constexpr auto name = "CAST";
	static FunctionPtr create(const Context & context) { return std::make_shared<FunctionCast>(context); }

	String getName() const override { return name; }

	bool hasSpecialSupportForNulls() const override { return true; }

	void getReturnTypeAndPrerequisitesImpl(
		const ColumnsWithTypeAndName & arguments, DataTypePtr & out_return_type,
		std::vector<ExpressionAction> & out_prerequisites) override
	{
		if (arguments.size() != 2)
			throw Exception("Number of arguments for function " + getName() + " doesn't match: passed "
				+ toString(arguments.size()) + ", should be 2.",
				ErrorCodes::NUMBER_OF_ARGUMENTS_DOESNT_MATCH);

		const auto type_col = typeid_cast<const ColumnConstString *>(arguments.back().column.get());
		if (!type_col)
			throw Exception("Second argument to " + getName() + " must be a constant string describing type",
				ErrorCodes::ILLEGAL_TYPE_OF_ARGUMENT);

		out_return_type = DataTypeFactory::instance().get(type_col->getData());

		/// Determine whether pre-processing and/or post-processing must take
		/// place during conversion.
		uint64_t action = Action::NONE;
		const auto & from_type = arguments.front().type;

		if (from_type->isNullable())
			action |= Action::UNWRAP_NULLABLE_INPUT;
		else if (from_type->isNull())
			action |= Action::CONVERT_NULL;

		if (out_return_type->isNullable())
			action |= Action::WRAP_RESULT_INTO_NULLABLE;

		/// Check that the requested conversion is allowed.
		if (!(action & Action::WRAP_RESULT_INTO_NULLABLE))
		{
			if (action & Action::CONVERT_NULL)
				throw Exception{"Cannot convert NULL into a non-nullable type",
					ErrorCodes::CANNOT_CONVERT_TYPE};
			else if (action & Action::UNWRAP_NULLABLE_INPUT)
				throw Exception{"Cannot convert data from a nullable type to a non-nullable type",
					ErrorCodes::CANNOT_CONVERT_TYPE};
		}

		DataTypePtr from_inner_type;
		const IDataType * to_inner_type;

		/// Create the requested conversion.
		if (action & Action::WRAP_RESULT_INTO_NULLABLE)
		{
			if (action & Action::UNWRAP_NULLABLE_INPUT)
			{
				const auto & nullable_type = static_cast<const DataTypeNullable &>(*from_type);
				from_inner_type = nullable_type.getNestedType();
			}
			else
				from_inner_type = from_type;

			const auto & nullable_type = static_cast<const DataTypeNullable &>(*out_return_type);
			to_inner_type = nullable_type.getNestedType().get();
		}
		else
		{
			from_inner_type = from_type;
			to_inner_type = out_return_type.get();
		}

		wrapper_function = prepare(from_inner_type, to_inner_type, action);
		prepareMonotonicityInformation(from_inner_type, to_inner_type);
	}

	void executeImpl(Block & block, const ColumnNumbers & arguments, const size_t result) override
	{
		/// drop second argument, pass others
		ColumnNumbers new_arguments{arguments.front()};
		if (arguments.size() > 2)
			new_arguments.insert(std::end(new_arguments), std::next(std::begin(arguments), 2), std::end(arguments));

		wrapper_function(block, new_arguments, result);
	}

	bool hasInformationAboutMonotonicity() const override
	{
		return static_cast<bool>(monotonicity_for_range);
	}

	Monotonicity getMonotonicityForRange(const IDataType & type, const Field & left, const Field & right) const override
	{
		return monotonicity_for_range(type, left, right);
	}
};

}<|MERGE_RESOLUTION|>--- conflicted
+++ resolved
@@ -1311,16 +1311,11 @@
 		return getReturnTypeInternal(arguments);
 	}
 
-<<<<<<< HEAD
-	/// Выполнить функцию над блоком.
 	void executeImpl(Block & block, const ColumnNumbers & arguments, size_t result) override
-=======
-	void execute(Block & block, const ColumnNumbers & arguments, size_t result) override
->>>>>>> cd33a9db
 	{
 		try
 		{
-			executeImpl(block, arguments, result);
+			executeInternal(block, arguments, result);
 		}
 		catch (Exception & e)
 		{
@@ -1360,7 +1355,7 @@
 	}
 
 private:
-	void executeImpl(Block & block, const ColumnNumbers & arguments, size_t result)
+	void executeInternal(Block & block, const ColumnNumbers & arguments, size_t result)
 	{
 		IDataType * from_type = block.getByPosition(arguments[0]).type.get();
 
