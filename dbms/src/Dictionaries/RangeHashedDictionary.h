--- conflicted
+++ resolved
@@ -42,14 +42,10 @@
 
     bool isCached() const override { return false; }
 
-<<<<<<< HEAD
-    LoadablePtr clone() const override { return std::make_shared<RangeHashedDictionary>(*this); }
-=======
-    std::unique_ptr<IExternalLoadable> clone() const override
+    LoadablePtr clone() const override
     {
         return std::make_unique<RangeHashedDictionary>(dictionary_name, dict_struct, source_ptr->clone(), dict_lifetime, require_nonempty);
     }
->>>>>>> eb1feacf
 
     const IDictionarySource * getSource() const override { return source_ptr.get(); }
 
