#pragma once

#include <Common/escapeForFileName.h>
#include <Common/quoteString.h>
#include <Databases/DatabasesCommon.h>
#include <Interpreters/Context.h>
#include <Parsers/ASTCreateQuery.h>
#include <Storages/IStorage.h>


namespace DB
{

namespace detail
{
    String getObjectMetadataPath(const String & base_path, const String & dictionary_name);
    String getDatabaseMetadataPath(const String & base_path);
    ASTPtr getQueryFromMetadata(const String & metadata_path, bool throw_on_error = true);
    ASTPtr getCreateQueryFromMetadata(const String & metadata_path, const String & database, bool throw_on_error);
}

ASTPtr parseCreateQueryFromMetadataFile(const String & filepath, Poco::Logger * log);

std::pair<String, StoragePtr> createTableFromAST(
    ASTCreateQuery ast_create_query,
    const String & database_name,
    const String & database_data_path,
    Context & context,
    bool has_force_restore_data_flag);

/** Get the row with the table definition based on the CREATE query.
  * It is an ATTACH query that you can execute to create a table from the correspondent database.
  * See the implementation.
  */
String getObjectDefinitionFromCreateQuery(const ASTPtr & query);


/* Class to provide basic operations with tables when metadata is stored on disk in .sql files.
 */
class DatabaseOnDisk
{
public:
    static void createTable(
        IDatabase & database,
        const Context & context,
        const String & table_name,
        const StoragePtr & table,
        const ASTPtr & query);

    static void createDictionary(
        IDatabase & database,
        const Context & context,
        const String & dictionary_name,
        const ASTPtr & query);

    static void removeTable(
        IDatabase & database,
        const Context & context,
        const String & table_name,
        Poco::Logger * log);

    static void removeDictionary(
        IDatabase & database,
        const Context & context,
        const String & dictionary_name,
        Poco::Logger * log);

    template <typename Database>
    static void renameTable(
        IDatabase & database,
        const Context & context,
        const String & table_name,
        IDatabase & to_database,
        const String & to_table_name,
        TableStructureWriteLockHolder & lock);

    static ASTPtr getCreateTableQuery(
        const IDatabase & database,
        const Context & context,
        const String & table_name);

    static ASTPtr tryGetCreateTableQuery(
        const IDatabase & database,
        const Context & context,
        const String & table_name);

    static ASTPtr getCreateDictionaryQuery(
        const IDatabase & database,
        const Context & context,
        const String & dictionary_name);

    static ASTPtr tryGetCreateDictionaryQuery(
        const IDatabase & database,
        const Context & context,
        const String & dictionary_name);

    static ASTPtr getCreateDatabaseQuery(
        const IDatabase & database,
        const Context & context);

    static void drop(const IDatabase & database, const Context & context);

    static String getObjectMetadataPath(
        const IDatabase & database,
        const String & object_name);

    static time_t getObjectMetadataModificationTime(
        const IDatabase & database,
        const String & object_name);


    using IteratingFunction = std::function<void(const String &)>;
<<<<<<< HEAD
    static void iterateTableFiles(const IDatabase & database, Poco::Logger * log, const Context & context, const IteratingFunction & iterating_function);
=======
    static void iterateMetadataFiles(const IDatabase & database, Poco::Logger * log, const IteratingFunction & iterating_function);
>>>>>>> a17cefb9

private:
    static ASTPtr getCreateTableQueryImpl(
        const IDatabase & database,
        const Context & context,
        const String & table_name,
        bool throw_on_error);

    static ASTPtr getCreateDictionaryQueryImpl(
        const IDatabase & database,
        const Context & context,
        const String & dictionary_name,
        bool throw_on_error);
};


namespace ErrorCodes
{
    extern const int NOT_IMPLEMENTED;
    extern const int UNKNOWN_TABLE;
    extern const int FILE_DOESNT_EXIST;
}

template <typename Database>
void DatabaseOnDisk::renameTable(
    IDatabase & database,
    const Context & context,
    const String & table_name,
    IDatabase & to_database,
    const String & to_table_name,
    TableStructureWriteLockHolder & lock)
{
    Database * to_database_concrete = typeid_cast<Database *>(&to_database);

    if (!to_database_concrete)
        throw Exception("Moving tables between databases of different engines is not supported", ErrorCodes::NOT_IMPLEMENTED);

    StoragePtr table = database.tryGetTable(context, table_name);

    if (!table)
        throw Exception("Table " + backQuote(database.getDatabaseName()) + "." + backQuote(table_name) + " doesn't exist.", ErrorCodes::UNKNOWN_TABLE);

    /// Notify the table that it is renamed. If the table does not support renaming, exception is thrown.
    try
    {
        table->rename(context.getPath() + "/data/" + escapeForFileName(to_database_concrete->getDatabaseName()) + "/",
            to_database_concrete->getDatabaseName(),
            to_table_name, lock);
    }
    catch (const Exception &)
    {
        throw;
    }
    catch (const Poco::Exception & e)
    {
        /// Better diagnostics.
        throw Exception{Exception::CreateFromPoco, e};
    }

    ASTPtr ast = detail::getQueryFromMetadata(detail::getObjectMetadataPath(database.getMetadataPath(), table_name));
    if (!ast)
        throw Exception("There is no metadata file for table " + backQuote(table_name) + ".", ErrorCodes::FILE_DOESNT_EXIST);
    ast->as<ASTCreateQuery &>().table = to_table_name;

    /// NOTE Non-atomic.
    to_database_concrete->createTable(context, to_table_name, table, ast);
    database.removeTable(context, table_name);
}

}<|MERGE_RESOLUTION|>--- conflicted
+++ resolved
@@ -110,11 +110,7 @@
 
 
     using IteratingFunction = std::function<void(const String &)>;
-<<<<<<< HEAD
-    static void iterateTableFiles(const IDatabase & database, Poco::Logger * log, const Context & context, const IteratingFunction & iterating_function);
-=======
-    static void iterateMetadataFiles(const IDatabase & database, Poco::Logger * log, const IteratingFunction & iterating_function);
->>>>>>> a17cefb9
+    static void iterateMetadataFiles(const IDatabase & database, Poco::Logger * log, const Context & context, const IteratingFunction & iterating_function);
 
 private:
     static ASTPtr getCreateTableQueryImpl(
