#include <Common/ThreadStatus.h>
#include <Common/CurrentThread.h>
#include <Common/ThreadProfileEvents.h>
#include <Common/Exception.h>
#include <Common/QueryProfiler.h>
#include <Interpreters/Context.h>
#include <Interpreters/QueryThreadLog.h>
#include <Interpreters/ProcessList.h>

<<<<<<< HEAD
=======
#if defined(__linux__)
#include <sys/time.h>
#include <sys/resource.h>

#include <Common/hasLinuxCapability.h>
#endif


>>>>>>> 99334d04
/// Implement some methods of ThreadStatus and CurrentThread here to avoid extra linking dependencies in clickhouse_common_io
/// TODO It doesn't make sense.

namespace DB
{

namespace ErrorCodes
{
    extern const int CANNOT_SET_THREAD_PRIORITY;
}


void ThreadStatus::attachQueryContext(Context & query_context_)
{
    query_context = &query_context_;
    if (!global_context)
        global_context = &query_context->getGlobalContext();

    query_id = query_context->getCurrentQueryId();

    if (thread_group)
    {
        std::lock_guard lock(thread_group->mutex);
        thread_group->query_context = query_context;
        if (!thread_group->global_context)
            thread_group->global_context = global_context;
    }

    initQueryProfiler();
}

StringRef ThreadStatus::getQueryId() const
{
    return query_id;
}

void CurrentThread::defaultThreadDeleter()
{
    if (unlikely(!current_thread))
        return;
    current_thread->detachQuery(true, true);
}

void ThreadStatus::initializeQuery()
{
    assertState({ThreadState::DetachedFromQuery}, __PRETTY_FUNCTION__);

    thread_group = std::make_shared<ThreadGroupStatus>();

    performance_counters.setParent(&thread_group->performance_counters);
    memory_tracker.setParent(&thread_group->memory_tracker);
    thread_group->memory_tracker.setDescription("(for query)");

    thread_group->thread_numbers.emplace_back(thread_number);
    thread_group->master_thread_number = thread_number;
    thread_group->master_thread_os_id = os_thread_id;

    initPerformanceCounters();
    thread_state = ThreadState::AttachedToQuery;
}

void ThreadStatus::attachQuery(const ThreadGroupStatusPtr & thread_group_, bool check_detached)
{
    if (thread_state == ThreadState::AttachedToQuery)
    {
        if (check_detached)
            throw Exception("Can't attach query to the thread, it is already attached", ErrorCodes::LOGICAL_ERROR);
        return;
    }

    assertState({ThreadState::DetachedFromQuery}, __PRETTY_FUNCTION__);

    if (!thread_group_)
        throw Exception("Attempt to attach to nullptr thread group", ErrorCodes::LOGICAL_ERROR);

    /// Attach current thread to thread group and copy useful information from it
    thread_group = thread_group_;

    performance_counters.setParent(&thread_group->performance_counters);
    memory_tracker.setParent(&thread_group->memory_tracker);

    {
        std::lock_guard lock(thread_group->mutex);

        logs_queue_ptr = thread_group->logs_queue_ptr;
        query_context = thread_group->query_context;

        if (!global_context)
            global_context = thread_group->global_context;

        /// NOTE: A thread may be attached multiple times if it is reused from a thread pool.
        thread_group->thread_numbers.emplace_back(thread_number);
    }

#if defined(__linux__)
    /// Set "nice" value if required.
    if (query_context)
    {
        Int32 new_os_thread_priority = query_context->getSettingsRef().os_thread_priority;
        if (new_os_thread_priority && hasLinuxCapability(CAP_SYS_NICE))
        {
            LOG_TRACE(log, "Setting nice to " << new_os_thread_priority);

            if (0 != setpriority(PRIO_PROCESS, os_thread_id, new_os_thread_priority))
                throwFromErrno("Cannot 'setpriority'", ErrorCodes::CANNOT_SET_THREAD_PRIORITY);

            os_thread_priority = new_os_thread_priority;
        }
    }
#endif

    initPerformanceCounters();

    thread_state = ThreadState::AttachedToQuery;
}

void ThreadStatus::finalizePerformanceCounters()
{
    if (performance_counters_finalized)
        return;

    performance_counters_finalized = true;
    updatePerformanceCounters();

    try
    {
        if (global_context && query_context)
        {
            auto & settings = query_context->getSettingsRef();
            if (settings.log_queries && settings.log_query_threads)
                if (auto thread_log = global_context->getQueryThreadLog())
                    logToQueryThreadLog(*thread_log);
        }
    }
    catch (...)
    {
        tryLogCurrentException(log);
    }
}

void ThreadStatus::initQueryProfiler()
{
    /// query profilers are useless without trace collector
    if (!global_context->hasTraceCollector())
        return;

    auto & settings = query_context->getSettingsRef();

    if (settings.query_profiler_real_time_period > 0)
        query_profiler_real = std::make_unique<QueryProfilerReal>(
            /* thread_id */ os_thread_id,
            /* period */ static_cast<UInt32>(settings.query_profiler_real_time_period)
        );

    if (settings.query_profiler_cpu_time_period > 0)
        query_profiler_cpu = std::make_unique<QueryProfilerCpu>(
            /* thread_id */ os_thread_id,
            /* period */ static_cast<UInt32>(settings.query_profiler_cpu_time_period)
        );
}

void ThreadStatus::finalizeQueryProfiler()
{
    query_profiler_real.reset();
    query_profiler_cpu.reset();
}

void ThreadStatus::detachQuery(bool exit_if_already_detached, bool thread_exits)
{
    if (exit_if_already_detached && thread_state == ThreadState::DetachedFromQuery)
    {
        thread_state = thread_exits ? ThreadState::Died : ThreadState::DetachedFromQuery;
        return;
    }

    assertState({ThreadState::AttachedToQuery}, __PRETTY_FUNCTION__);

    finalizeQueryProfiler();
    finalizePerformanceCounters();

    /// Detach from thread group
    performance_counters.setParent(&ProfileEvents::global_counters);
    memory_tracker.reset();

    /// Must reset pointer to thread_group's memory_tracker, because it will be destroyed two lines below.
    memory_tracker.setParent(nullptr);

    query_context = nullptr;
    thread_group.reset();

    thread_state = thread_exits ? ThreadState::Died : ThreadState::DetachedFromQuery;

#if defined(__linux__)
    if (os_thread_priority)
    {
        LOG_TRACE(log, "Resetting nice");

        if (0 != setpriority(PRIO_PROCESS, os_thread_id, 0))
            LOG_ERROR(log, "Cannot 'setpriority' back to zero: " << errnoToString(ErrorCodes::CANNOT_SET_THREAD_PRIORITY, errno));

        os_thread_priority = 0;
    }
#endif
}

void ThreadStatus::logToQueryThreadLog(QueryThreadLog & thread_log)
{
    QueryThreadLogElement elem;

    elem.event_time = time(nullptr);
    elem.query_start_time = query_start_time;
    elem.query_duration_ms = (getCurrentTimeNanoseconds() - query_start_time_nanoseconds) / 1000000U;

    elem.read_rows = progress_in.read_rows.load(std::memory_order_relaxed);
    elem.read_bytes = progress_in.read_bytes.load(std::memory_order_relaxed);

    /// TODO: Use written_rows and written_bytes when run time progress is implemented
    elem.written_rows = progress_out.read_rows.load(std::memory_order_relaxed);
    elem.written_bytes = progress_out.read_bytes.load(std::memory_order_relaxed);
    elem.memory_usage = memory_tracker.get();
    elem.peak_memory_usage = memory_tracker.getPeak();

    elem.thread_name = getThreadName();
    elem.thread_number = thread_number;
    elem.os_thread_id = os_thread_id;

    if (thread_group)
    {
        {
            std::lock_guard lock(thread_group->mutex);

            elem.master_thread_number = thread_group->master_thread_number;
            elem.master_os_thread_id = thread_group->master_thread_os_id;

            elem.query = thread_group->query;
        }
    }

    if (query_context)
    {
        elem.client_info = query_context->getClientInfo();

        if (query_context->getSettingsRef().log_profile_events.value != 0)
        {
            /// NOTE: Here we are in the same thread, so we can make memcpy()
            elem.profile_counters = std::make_shared<ProfileEvents::Counters>(performance_counters.getPartiallyAtomicSnapshot());
        }
    }

    thread_log.add(elem);
}

void CurrentThread::initializeQuery()
{
    if (unlikely(!current_thread))
        return;
    current_thread->initializeQuery();
    current_thread->deleter = CurrentThread::defaultThreadDeleter;
}

void CurrentThread::attachTo(const ThreadGroupStatusPtr & thread_group)
{
    if (unlikely(!current_thread))
        return;
    current_thread->attachQuery(thread_group, true);
    current_thread->deleter = CurrentThread::defaultThreadDeleter;
}

void CurrentThread::attachToIfDetached(const ThreadGroupStatusPtr & thread_group)
{
    if (unlikely(!current_thread))
        return;
    current_thread->attachQuery(thread_group, false);
    current_thread->deleter = CurrentThread::defaultThreadDeleter;
}

StringRef CurrentThread::getQueryId()
{
    if (unlikely(!current_thread))
        return {};
    return current_thread->getQueryId();
}

void CurrentThread::attachQueryContext(Context & query_context)
{
    if (unlikely(!current_thread))
        return;
    return current_thread->attachQueryContext(query_context);
}

void CurrentThread::finalizePerformanceCounters()
{
    if (unlikely(!current_thread))
        return;
    current_thread->finalizePerformanceCounters();
}

void CurrentThread::detachQuery()
{
    if (unlikely(!current_thread))
        return;
    current_thread->detachQuery(false);
}

void CurrentThread::detachQueryIfNotDetached()
{
    if (unlikely(!current_thread))
        return;
    current_thread->detachQuery(true);
}


CurrentThread::QueryScope::QueryScope(Context & query_context)
{
    CurrentThread::initializeQuery();
    CurrentThread::attachQueryContext(query_context);
}

void CurrentThread::QueryScope::logPeakMemoryUsage()
{
    auto group = CurrentThread::getGroup();
    if (!group)
        return;

    log_peak_memory_usage_in_destructor = false;
    group->memory_tracker.logPeakMemoryUsage();
}

CurrentThread::QueryScope::~QueryScope()
{
    try
    {
        if (log_peak_memory_usage_in_destructor)
            logPeakMemoryUsage();

        CurrentThread::detachQueryIfNotDetached();
    }
    catch (...)
    {
        tryLogCurrentException("CurrentThread", __PRETTY_FUNCTION__);
    }
}

}<|MERGE_RESOLUTION|>--- conflicted
+++ resolved
@@ -7,8 +7,6 @@
 #include <Interpreters/QueryThreadLog.h>
 #include <Interpreters/ProcessList.h>
 
-<<<<<<< HEAD
-=======
 #if defined(__linux__)
 #include <sys/time.h>
 #include <sys/resource.h>
@@ -17,7 +15,6 @@
 #endif
 
 
->>>>>>> 99334d04
 /// Implement some methods of ThreadStatus and CurrentThread here to avoid extra linking dependencies in clickhouse_common_io
 /// TODO It doesn't make sense.
 
