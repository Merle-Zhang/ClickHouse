--- conflicted
+++ resolved
@@ -184,15 +184,9 @@
     /// dry_run - don't read from table, use empty header block instead.
     void executeWithMultipleStreamsImpl(Pipeline & pipeline, const BlockInputStreamPtr & input, bool dry_run);
 
-<<<<<<< HEAD
-    void executeFetchColumns(QueryProcessingStage::Enum processing_stage, Pipeline & pipeline,
-                             const PrewhereInfoPtr & prewhere_info, const Names & columns_to_remove_after_prewhere,
-                             SelectQueryInfo & query_info);
-=======
     template <typename TPipeline>
     void executeFetchColumns(QueryProcessingStage::Enum processing_stage, TPipeline & pipeline,
-                             const PrewhereInfoPtr & prewhere_info, const Names & columns_to_remove_after_prewhere);
->>>>>>> 71eed650
+                             SelectQueryInfo & query_info, const Names & columns_to_remove_after_prewhere);
 
     void executeWhere(Pipeline & pipeline, const ExpressionActionsPtr & expression, bool remove_filter);
     void executeAggregation(Pipeline & pipeline, const ExpressionActionsPtr & expression, bool overflow_row, bool final);
@@ -217,7 +211,7 @@
     void executeTotalsAndHaving(QueryPipeline & pipeline, bool has_having, const ExpressionActionsPtr & expression, bool overflow_row, bool final);
     void executeHaving(QueryPipeline & pipeline, const ExpressionActionsPtr & expression);
     void executeExpression(QueryPipeline & pipeline, const ExpressionActionsPtr & expression);
-    void executeOrder(QueryPipeline & pipeline);
+    void executeOrder(QueryPipeline & pipeline, SortingInfoPtr sorting_info);
     void executeMergeSorted(QueryPipeline & pipeline);
     void executePreLimit(QueryPipeline & pipeline);
     void executeLimitBy(QueryPipeline & pipeline);
