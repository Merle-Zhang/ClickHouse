/* Some modifications Copyright (c) 2018 BlackBerry Limited

Licensed under the Apache License, Version 2.0 (the "License");
you may not use this file except in compliance with the License.
You may obtain a copy of the License at
http://www.apache.org/licenses/LICENSE-2.0
Unless required by applicable law or agreed to in writing, software
distributed under the License is distributed on an "AS IS" BASIS,
WITHOUT WARRANTIES OR CONDITIONS OF ANY KIND, either express or implied.
See the License for the specific language governing permissions and
limitations under the License. */
#include <memory>

#include <boost/range/join.hpp>

#include <Poco/File.h>
#include <Poco/FileStream.h>

#include <Common/escapeForFileName.h>

#include <IO/WriteBufferFromFile.h>
#include <IO/WriteHelpers.h>

#include <Parsers/ASTColumnDeclaration.h>
#include <Parsers/ASTCreateQuery.h>
#include <Parsers/ASTIdentifier.h>
#include <Parsers/ASTLiteral.h>
#include <Parsers/ASTNameTypePair.h>
#include <Parsers/ASTInsertQuery.h>
#include <Parsers/ParserCreateQuery.h>
#include <Parsers/formatAST.h>
#include <Parsers/parseQuery.h>

#include <Storages/StorageFactory.h>
#include <Storages/StorageLog.h>
#include <Storages/StorageLiveView.h>

#include <Interpreters/Context.h>
#include <Interpreters/DDLWorker.h>
#include <Interpreters/ExpressionAnalyzer.h>
#include <Interpreters/InterpreterCreateQuery.h>
#include <Interpreters/InterpreterSelectWithUnionQuery.h>
#include <Interpreters/InterpreterInsertQuery.h>
#include <Interpreters/ExpressionActions.h>

#include <DataTypes/DataTypeFactory.h>
#include <DataTypes/NestedUtils.h>
#include <DataTypes/DataTypesNumber.h>
#include <DataTypes/DataTypesDecimal.h>

#include <Databases/DatabaseFactory.h>
#include <Databases/IDatabase.h>

#include <Common/ZooKeeper/ZooKeeper.h>


namespace DB
{

namespace ErrorCodes
{
    extern const int TABLE_ALREADY_EXISTS;
    extern const int EMPTY_LIST_OF_COLUMNS_PASSED;
    extern const int INCORRECT_QUERY;
    extern const int ENGINE_REQUIRED;
    extern const int UNKNOWN_DATABASE_ENGINE;
    extern const int DUPLICATE_COLUMN;
<<<<<<< HEAD
    extern const int READONLY;
    extern const int ILLEGAL_COLUMN;
    extern const int QUERY_IS_PROHIBITED;
=======
    extern const int UNKNOWN_STORAGE;
    extern const int DDL_GUARD_IS_ACTIVE;
>>>>>>> 8c1b11e1
}


InterpreterCreateQuery::InterpreterCreateQuery(const ASTPtr & query_ptr_, Context & context_)
    : query_ptr(query_ptr_), context(context_)
{
}


BlockIO InterpreterCreateQuery::createDatabase(ASTCreateQuery & create)
{
    if (!create.cluster.empty())
        return executeDDLQueryOnCluster(query_ptr, context, {create.database});

    String database_name = create.database;

    if (create.if_not_exists && context.isDatabaseExist(database_name))
        return {};

    String database_engine_name;
    if (!create.storage)
    {
        database_engine_name = "Ordinary"; /// Default database engine.
        auto engine = std::make_shared<ASTFunction>();
        engine->name = database_engine_name;
        auto storage = std::make_shared<ASTStorage>();
        storage->set(storage->engine, engine);
        create.set(create.storage, storage);
    }
    else
    {
        const ASTStorage & storage = *create.storage;
        const ASTFunction & engine = *storage.engine;
        /// Currently, there are no database engines, that support any arguments.
        if (engine.arguments || engine.parameters || storage.partition_by || storage.order_by || storage.sample_by || storage.settings)
        {
            std::stringstream ostr;
            formatAST(storage, ostr, false, false);
            throw Exception("Unknown database engine: " + ostr.str(), ErrorCodes::UNKNOWN_DATABASE_ENGINE);
        }

        database_engine_name = engine.name;
    }

    String database_name_escaped = escapeForFileName(database_name);

    /// Create directories for tables metadata.
    String path = context.getPath();
    String metadata_path = path + "metadata/" + database_name_escaped + "/";
    Poco::File(metadata_path).createDirectory();

    DatabasePtr database = DatabaseFactory::get(database_engine_name, database_name, metadata_path, context);

    /// Will write file with database metadata, if needed.
    String metadata_file_tmp_path = path + "metadata/" + database_name_escaped + ".sql.tmp";
    String metadata_file_path = path + "metadata/" + database_name_escaped + ".sql";

    bool need_write_metadata = !create.attach;

    if (need_write_metadata)
    {
        create.attach = true;
        create.if_not_exists = false;

        std::ostringstream statement_stream;
        formatAST(create, statement_stream, false);
        statement_stream << '\n';
        String statement = statement_stream.str();

        /// Exclusive flag guarantees, that database is not created right now in another thread.
        WriteBufferFromFile out(metadata_file_tmp_path, statement.size(), O_WRONLY | O_CREAT | O_EXCL);
        writeString(statement, out);

        out.next();
        if (context.getSettingsRef().fsync_metadata)
            out.sync();
        out.close();
    }

    try
    {
        context.addDatabase(database_name, database);

        if (need_write_metadata)
            Poco::File(metadata_file_tmp_path).renameTo(metadata_file_path);

        database->loadTables(context, thread_pool, has_force_restore_data_flag);
    }
    catch (...)
    {
        if (need_write_metadata)
            Poco::File(metadata_file_tmp_path).remove();

        throw;
    }

    return {};
}


using ColumnsAndDefaults = std::pair<NamesAndTypesList, ColumnDefaults>;

/// AST to the list of columns with types. Columns of Nested type are expanded into a list of real columns.
static ColumnsAndDefaults parseColumns(const ASTExpressionList & column_list_ast, const Context & context)
{
    /// list of table columns in correct order
    NamesAndTypesList columns{};
    ColumnDefaults defaults{};

    /// Columns requiring type-deduction or default_expression type-check
    std::vector<std::pair<NameAndTypePair *, ASTColumnDeclaration *>> defaulted_columns{};

    /** all default_expressions as a single expression list,
     *  mixed with conversion-columns for each explicitly specified type */
    ASTPtr default_expr_list = std::make_shared<ASTExpressionList>();
    default_expr_list->children.reserve(column_list_ast.children.size());

    for (const auto & ast : column_list_ast.children)
    {
        auto & col_decl = typeid_cast<ASTColumnDeclaration &>(*ast);

        if (col_decl.type)
        {
            columns.emplace_back(col_decl.name, DataTypeFactory::instance().get(col_decl.type));
        }
        else
            /// we're creating dummy DataTypeUInt8 in order to prevent the NullPointerException in ExpressionActions
            columns.emplace_back(col_decl.name, std::make_shared<DataTypeUInt8>());

        /// add column to postprocessing if there is a default_expression specified
        if (col_decl.default_expression)
        {
            defaulted_columns.emplace_back(&columns.back(), &col_decl);

            /** for columns with explicitly-specified type create two expressions:
             *    1. default_expression aliased as column name with _tmp suffix
             *    2. conversion of expression (1) to explicitly-specified type alias as column name */
            if (col_decl.type)
            {
                const auto & final_column_name = col_decl.name;
                const auto tmp_column_name = final_column_name + "_tmp";
                const auto data_type_ptr = columns.back().type.get();

                default_expr_list->children.emplace_back(setAlias(
                    makeASTFunction("CAST", std::make_shared<ASTIdentifier>(tmp_column_name),
                        std::make_shared<ASTLiteral>(Field(data_type_ptr->getName()))), final_column_name));
                default_expr_list->children.emplace_back(setAlias(col_decl.default_expression->clone(), tmp_column_name));
            }
            else
                default_expr_list->children.emplace_back(setAlias(col_decl.default_expression->clone(), col_decl.name));
        }
    }

    /// set missing types and wrap default_expression's in a conversion-function if necessary
    if (!defaulted_columns.empty())
    {
        const auto actions = ExpressionAnalyzer{default_expr_list, context, {}, columns}.getActions(true);
        const auto block = actions->getSampleBlock();

        for (auto & column : defaulted_columns)
        {
            const auto name_and_type_ptr = column.first;
            const auto col_decl_ptr = column.second;

            const auto & column_name = col_decl_ptr->name;
            const auto has_explicit_type = nullptr != col_decl_ptr->type;
            auto & explicit_type = name_and_type_ptr->type;

            /// if column declaration contains explicit type, name_and_type_ptr->type is not null
            if (has_explicit_type)
            {
                const auto & tmp_column = block.getByName(column_name + "_tmp");
                const auto & deduced_type = tmp_column.type;

                /// type mismatch between explicitly specified and deduced type, add conversion for non-array types
                if (!explicit_type->equals(*deduced_type))
                {
                    col_decl_ptr->default_expression = makeASTFunction("CAST", col_decl_ptr->default_expression,
                        std::make_shared<ASTLiteral>(explicit_type->getName()));

                    col_decl_ptr->children.clear();
                    col_decl_ptr->children.push_back(col_decl_ptr->type);
                    col_decl_ptr->children.push_back(col_decl_ptr->default_expression);
                }
            }
            else
                /// no explicit type, name_and_type_ptr->type is null, set to deduced type
                explicit_type = block.getByName(column_name).type;

            defaults.emplace(column_name, ColumnDefault{
                columnDefaultKindFromString(col_decl_ptr->default_specifier),
                col_decl_ptr->default_expression
            });
        }
    }

    return {Nested::flatten(columns), defaults};
}


static NamesAndTypesList removeAndReturnColumns(ColumnsAndDefaults & columns_and_defaults, const ColumnDefaultKind kind)
{
    auto & columns = columns_and_defaults.first;
    auto & defaults = columns_and_defaults.second;

    NamesAndTypesList removed{};

    for (auto it = std::begin(columns); it != std::end(columns);)
    {
        const auto jt = defaults.find(it->name);
        if (jt != std::end(defaults) && jt->second.kind == kind)
        {
            removed.push_back(*it);
            it = columns.erase(it);
        }
        else
            ++it;
    }

    return removed;
}


ASTPtr InterpreterCreateQuery::formatColumns(const NamesAndTypesList & columns)
{
    auto columns_list = std::make_shared<ASTExpressionList>();

    for (const auto & column : columns)
    {
        const auto column_declaration = std::make_shared<ASTColumnDeclaration>();
        column_declaration->name = column.name;

        StringPtr type_name = std::make_shared<String>(column.type->getName());
        auto pos = type_name->data();
        const auto end = pos + type_name->size();

        ParserIdentifierWithOptionalParameters storage_p;
        column_declaration->type = parseQuery(storage_p, pos, end, "data type", 0);
        column_declaration->type->owned_string = type_name;
        columns_list->children.emplace_back(column_declaration);
    }

    return columns_list;
}

ASTPtr InterpreterCreateQuery::formatColumns(const ColumnsDescription & columns)
{
    auto columns_list = std::make_shared<ASTExpressionList>();

    for (const auto & column : columns.getAll())
    {
        const auto column_declaration = std::make_shared<ASTColumnDeclaration>();
        ASTPtr column_declaration_ptr{column_declaration};

        column_declaration->name = column.name;

        StringPtr type_name = std::make_shared<String>(column.type->getName());
        auto pos = type_name->data();
        const auto end = pos + type_name->size();

        ParserIdentifierWithOptionalParameters storage_p;
        column_declaration->type = parseQuery(storage_p, pos, end, "data type", 0);
        column_declaration->type->owned_string = type_name;

        const auto it = columns.defaults.find(column.name);
        if (it != std::end(columns.defaults))
        {
            column_declaration->default_specifier = toString(it->second.kind);
            column_declaration->default_expression = it->second.expression->clone();
        }

        columns_list->children.push_back(column_declaration_ptr);
    }

    return columns_list;
}


ColumnsDescription InterpreterCreateQuery::getColumnsDescription(const ASTExpressionList & columns, const Context & context)
{
    ColumnsDescription res;

    auto && columns_and_defaults = parseColumns(columns, context);
    res.materialized = removeAndReturnColumns(columns_and_defaults, ColumnDefaultKind::Materialized);
    res.aliases = removeAndReturnColumns(columns_and_defaults, ColumnDefaultKind::Alias);
    res.ordinary = std::move(columns_and_defaults.first);
    res.defaults = std::move(columns_and_defaults.second);

    if (res.ordinary.size() + res.materialized.size() == 0)
        throw Exception{"Cannot CREATE table without physical columns", ErrorCodes::EMPTY_LIST_OF_COLUMNS_PASSED};

    return res;
}


void InterpreterCreateQuery::checkSupportedTypes(const ColumnsDescription & columns, const Context & context)
{
    const auto & settings = context.getSettingsRef();
    bool allow_low_cardinality = settings.allow_experimental_low_cardinality_type != 0;
    bool allow_decimal = settings.allow_experimental_decimal_type;

    if (allow_low_cardinality && allow_decimal)
        return;

    auto check_types = [&](const NamesAndTypesList & list)
    {
        for (const auto & column : list)
        {
            if (!allow_low_cardinality && column.type && column.type->withDictionary())
            {
                String message = "Cannot create table with column '" + column.name + "' which type is '"
                                 + column.type->getName() + "' because LowCardinality type is not allowed. "
                                 + "Set setting allow_experimental_low_cardinality_type = 1 in order to allow it.";
                throw Exception(message, ErrorCodes::ILLEGAL_COLUMN);
            }
            if (!allow_decimal && column.type && isDecimal(column.type))
            {
                String message = "Cannot create table with column '" + column.name + "' which type is '" + column.type->getName()
                                 + "'. Set setting allow_experimental_decimal_type = 1 in order to allow it.";
                throw Exception(message, ErrorCodes::ILLEGAL_COLUMN);
            }
        }
    };

    check_types(columns.ordinary);
    check_types(columns.materialized);
}


ColumnsDescription InterpreterCreateQuery::setColumns(
    ASTCreateQuery & create, const Block & as_select_sample, const StoragePtr & as_storage) const
{
    ColumnsDescription res;

    if (create.columns)
    {
        res = getColumnsDescription(*create.columns, context);
    }
    else if (!create.as_table.empty())
    {
        res = as_storage->getColumns();
    }
    else if (create.select)
    {
        for (size_t i = 0; i < as_select_sample.columns(); ++i)
            res.ordinary.emplace_back(as_select_sample.safeGetByPosition(i).name, as_select_sample.safeGetByPosition(i).type);
    }
    else if (create.is_live_channel && create.tables)
    {
        StoragePtr storage;
        String current_database = context.getCurrentDatabase();
        String table_name;
        String database_name;

        std::set<String> all_channel_columns;

        for (auto & ast : create.tables->children)
        {
            auto & table_identifier = typeid_cast<ASTIdentifier &>(*ast);

            if ( table_identifier.children.size() > 2 )
                throw Exception("Incorrect CREATE query: invalid table identifier must be of the form [db.]name", ErrorCodes::INCORRECT_QUERY);

            if ( table_identifier.children.size() > 1 )
            {
                database_name = static_cast<const ASTIdentifier &>(*table_identifier.children[0].get()).name;
                table_name = static_cast<const ASTIdentifier &>(*table_identifier.children[1].get()).name;
            }
            else
            {
                database_name = current_database;
                table_name = table_identifier.name;
            }

            storage = context.getTable(database_name, table_name);

            /// Check storage is StorageLiveView
            if ( !(std::dynamic_pointer_cast<StorageLiveView>(storage)) )
                throw Exception("Cannot CREATE channel table: unknown storage, must be StorageLiveView", ErrorCodes::UNKNOWN_STORAGE);

            NamesAndTypesList columns = storage->getColumnsListNonMaterialized();

            for (auto & pair : columns)
            {
                if (!all_channel_columns.emplace(pair.name).second)
                    continue;
                res.columns->insert(res.columns->end(), pair);
            }

            for (auto & pair : storage->materialized_columns)
            {
                if (!all_channel_columns.emplace(pair.name).second)
                    continue;
                res.materialized_columns.insert(res.materialized_columns.end(), pair);
            }

            for (auto & pair : storage->alias_columns)
            {
                if (!all_channel_columns.emplace(pair.name).second)
                    continue;
                res.alias_columns.insert(res.alias_columns.end(), pair);
            }

            for (auto & pair : storage->column_defaults)
            {
                if (!all_channel_columns.emplace(pair.first).second)
                    continue;
                res.column_defaults.insert({ pair.first, pair.second });
            }

        }
    }
    else
        throw Exception("Incorrect CREATE query: required list of column descriptions, AS section, SELECT or WITH section.", ErrorCodes::INCORRECT_QUERY);

    /// Even if query has list of columns, canonicalize it (unfold Nested columns).
    ASTPtr new_columns = formatColumns(res);
    if (create.columns)
        create.replace(create.columns, new_columns);
    else
        create.set(create.columns, new_columns);

    /// Check for duplicates
    std::set<String> all_columns;
    auto check_column_already_exists = [&all_columns](const NameAndTypePair & column_name_and_type)
    {
        if (!all_columns.emplace(column_name_and_type.name).second)
            throw Exception("Column " + backQuoteIfNeed(column_name_and_type.name) + " already exists", ErrorCodes::DUPLICATE_COLUMN);
    };

    for (const auto & elem : res.ordinary)
        check_column_already_exists(elem);
    for (const auto & elem : res.materialized)
        check_column_already_exists(elem);
    for (const auto & elem : res.aliases)
        check_column_already_exists(elem);

    return res;
}


void InterpreterCreateQuery::setEngine(ASTCreateQuery & create) const
{
    if (create.storage)
    {
        if (create.is_temporary && create.storage->engine->name != "Memory")
            throw Exception(
                "Temporary tables can only be created with ENGINE = Memory, not " + create.storage->engine->name,
                ErrorCodes::INCORRECT_QUERY);

        return;
    }

    if (create.is_temporary && !(create.is_live_view || create.is_live_channel))
    {
        auto engine_ast = std::make_shared<ASTFunction>();
        engine_ast->name = "Memory";
        auto storage_ast = std::make_shared<ASTStorage>();
        storage_ast->set(storage_ast->engine, engine_ast);
        create.set(create.storage, storage_ast);
    }
    else if (!create.as_table.empty())
    {
        /// NOTE Getting the structure from the table specified in the AS is done not atomically with the creation of the table.

        String as_database_name = create.as_database.empty() ? context.getCurrentDatabase() : create.as_database;
        String as_table_name = create.as_table;

        ASTPtr as_create_ptr = context.getCreateTableQuery(as_database_name, as_table_name);
        const auto & as_create = typeid_cast<const ASTCreateQuery &>(*as_create_ptr);

        if (as_create.is_view)
            throw Exception(
                "Cannot CREATE a table AS " + as_database_name + "." + as_table_name + ", it is a View",
                ErrorCodes::INCORRECT_QUERY);

        if (as_create.is_live_view)
            throw Exception(
                "Cannot CREATE a table AS " + as_database_name + "." + as_table_name + ", it is a LiveView",
                ErrorCodes::INCORRECT_QUERY);

        if (as_create.is_live_channel)
            throw Exception(
                "Cannot CREATE a table AS " + as_database_name + "." + as_table_name + ", it is a LiveChannel",
                ErrorCodes::INCORRECT_QUERY);

        create.set(create.storage, as_create.storage->ptr());
    }
}


BlockIO InterpreterCreateQuery::createTable(ASTCreateQuery & create)
{
    if (!create.cluster.empty())
    {
        NameSet databases{create.database};
        if (!create.to_table.empty())
            databases.emplace(create.to_database);

        return executeDDLQueryOnCluster(query_ptr, context, databases);
    }

    String path = context.getPath();
    String current_database = context.getCurrentDatabase();

    String database_name = create.database.empty() ? current_database : create.database;
    String table_name = create.table;
    String table_name_escaped = escapeForFileName(table_name);

    // If this is a stub ATTACH query, read the query definition from the database
    if (create.attach && !create.storage && !create.columns)
    {
        // Table SQL definition is available even if the table is detached
        auto query = context.getCreateTableQuery(database_name, table_name);
        auto & as_create = typeid_cast<const ASTCreateQuery &>(*query);
        create = as_create; // Copy the saved create query, but use ATTACH instead of CREATE
        create.attach = true;
    }

    if (create.to_database.empty())
        create.to_database = current_database;

<<<<<<< HEAD
    if (create.select && (create.is_view || create.is_materialized_view))
        create.select->setDatabaseIfNeeded(current_database);

    Block as_select_sample;
    if (create.select && (!create.attach || !create.columns))
        as_select_sample = InterpreterSelectWithUnionQuery::getSampleBlock(create.select->clone(), context);
=======
    std::unique_ptr<InterpreterSelectQuery> interpreter_select;
    Block as_select_sample;
    /// For `view` type tables, you may need `sample_block` to get the columns.
    if (create.select && (!create.attach || (!create.columns && (create.is_view || create.is_materialized_view || create.is_live_view))))
    {
        create.select->setDatabaseIfNeeded(current_database);
        interpreter_select = std::make_unique<InterpreterSelectQuery>(create.select->clone(), context);
        as_select_sample = interpreter_select->getSampleBlock();
    }
>>>>>>> 8c1b11e1

    String as_database_name = create.as_database.empty() ? current_database : create.as_database;
    String as_table_name = create.as_table;

    StoragePtr as_storage;
    TableStructureReadLockPtr as_storage_lock;
    if (!as_table_name.empty())
    {
        as_storage = context.getTable(as_database_name, as_table_name);
        as_storage_lock = as_storage->lockStructure(false, __PRETTY_FUNCTION__);
    }

    /// Set and retrieve list of columns.
    ColumnsDescription columns = setColumns(create, as_select_sample, as_storage);

    /// Some column types may be not allowed according to settings.
    if (!create.attach)
        checkSupportedTypes(columns, context);

    /// Set the table engine if it was not specified explicitly.
    setEngine(create);

    StoragePtr res;

    {
        std::unique_ptr<DDLGuard> guard;

<<<<<<< HEAD
        String data_path;
        DatabasePtr database;

        if (!create.is_temporary)
=======
        if (!create.is_temporary || (create.is_temporary && (create.is_live_view || create.is_live_channel)))
>>>>>>> 8c1b11e1
        {
            database = context.getDatabase(database_name);
            data_path = database->getDataPath();

            /** If the table already exists, and the request specifies IF NOT EXISTS,
              *  then we allow concurrent CREATE queries (which do nothing).
              * Otherwise, concurrent queries for creating a table, if the table does not exist,
              *  can throw an exception, even if IF NOT EXISTS is specified.
              */
            try
            {
                guard = context.getDDLGuardIfTableDoesntExist(database_name, table_name,
                    "Table " + database_name + "." + table_name + " is creating or attaching right now");
            }
            catch (const DB::Exception & ex)
            {
                /// Do not throw an exception if not exists clause is specified
                if (ex.code() == ErrorCodes::DDL_GUARD_IS_ACTIVE && create.if_not_exists)
                    return {};
                throw;
            }
            if (!guard)
            {
                if (create.if_not_exists)
                    return {};
                else
                    throw Exception("Table " + database_name + "." + table_name + " already exists.", ErrorCodes::TABLE_ALREADY_EXISTS);
            }
        }
        else if (context.tryGetExternalTable(table_name) && create.if_not_exists)
             return {};

        res = StorageFactory::instance().get(create,
            data_path,
            table_name,
            database_name,
            context,
            context.getGlobalContext(),
            columns,
            create.attach,
            false);

<<<<<<< HEAD
        if (create.is_temporary)
            context.getSessionContext().addExternalTable(table_name, res, query_ptr);
=======
        if (create.is_temporary && !(create.is_live_view || create.is_live_channel))
            context.getSessionContext().addExternalTable(table_name, res);
>>>>>>> 8c1b11e1
        else
            database->createTable(context, table_name, res, query_ptr);

        /// We must call "startup" and "shutdown" while holding DDLGuard.
        /// Because otherwise method "shutdown" (from InterpreterDropQuery) can be called before startup
        /// (in case when table was created and instantly dropped before started up)
        ///
        /// Method "startup" may create background tasks and method "shutdown" will wait for them.
        /// But if "shutdown" is called before "startup", it will exit early, because there are no background tasks to wait.
        /// Then background task is created by "startup" method. And when destructor of a table object is called, background task is still active,
        /// and the task will use references to freed data.

        res->startup();
    }

<<<<<<< HEAD
    /// If the query is a CREATE SELECT, insert the data into the table.
    if (create.select && !create.attach
        && !create.is_view && (!create.is_materialized_view || create.is_populate))
=======
    res->startup();

    /// If the CREATE SELECT query is, insert the data into the table
    if (create.select && !create.is_view && !create.is_live_view && !create.is_live_channel && (!create.is_materialized_view || create.is_populate))
>>>>>>> 8c1b11e1
    {
        auto insert = std::make_shared<ASTInsertQuery>();

        if (!create.is_temporary)
            insert->database = database_name;

        insert->table = table_name;
        insert->select = create.select->clone();

        if (create.is_temporary && !context.getSessionContext().hasQueryContext())
            context.getSessionContext().setQueryContext(context.getSessionContext());

        return InterpreterInsertQuery(insert,
            create.is_temporary ? context.getSessionContext() : context,
            context.getSettingsRef().insert_allow_materialized_columns).execute();
    }

    return {};
}


BlockIO InterpreterCreateQuery::execute()
{
    ASTCreateQuery & create = typeid_cast<ASTCreateQuery &>(*query_ptr);
    checkAccess(create);
    ASTQueryWithOutput::resetOutputASTIfExist(create);

    /// CREATE|ATTACH DATABASE
    if (!create.database.empty() && create.table.empty())
    {
        return createDatabase(create);
    }
    else
        return createTable(create);
}


void InterpreterCreateQuery::checkAccess(const ASTCreateQuery & create)
{
    /// Internal queries (initiated by the server itself) always have access to everything.
    if (internal)
        return;

    const Settings & settings = context.getSettingsRef();
    auto readonly = settings.readonly;
    auto allow_ddl = settings.allow_ddl;

    if (!readonly && allow_ddl)
        return;

    /// CREATE|ATTACH DATABASE
    if (!create.database.empty() && create.table.empty())
    {
        if (readonly)
            throw Exception("Cannot create database in readonly mode", ErrorCodes::READONLY);

        throw Exception("Cannot create database. DDL queries are prohibited for the user", ErrorCodes::QUERY_IS_PROHIBITED);
    }

    if (create.is_temporary && readonly >= 2)
        return;

    if (readonly)
        throw Exception("Cannot create table in readonly mode", ErrorCodes::READONLY);

    throw Exception("Cannot create table. DDL queries are prohibited for the user", ErrorCodes::QUERY_IS_PROHIBITED);
}
}<|MERGE_RESOLUTION|>--- conflicted
+++ resolved
@@ -65,14 +65,11 @@
     extern const int ENGINE_REQUIRED;
     extern const int UNKNOWN_DATABASE_ENGINE;
     extern const int DUPLICATE_COLUMN;
-<<<<<<< HEAD
     extern const int READONLY;
     extern const int ILLEGAL_COLUMN;
     extern const int QUERY_IS_PROHIBITED;
-=======
     extern const int UNKNOWN_STORAGE;
     extern const int DDL_GUARD_IS_ACTIVE;
->>>>>>> 8c1b11e1
 }
 
 
@@ -595,24 +592,12 @@
     if (create.to_database.empty())
         create.to_database = current_database;
 
-<<<<<<< HEAD
     if (create.select && (create.is_view || create.is_materialized_view))
         create.select->setDatabaseIfNeeded(current_database);
 
     Block as_select_sample;
-    if (create.select && (!create.attach || !create.columns))
+    if (create.select && (!create.attach || (!create.columns && (create.is_view || create.is_materialized_view || create.is_live_view))))
         as_select_sample = InterpreterSelectWithUnionQuery::getSampleBlock(create.select->clone(), context);
-=======
-    std::unique_ptr<InterpreterSelectQuery> interpreter_select;
-    Block as_select_sample;
-    /// For `view` type tables, you may need `sample_block` to get the columns.
-    if (create.select && (!create.attach || (!create.columns && (create.is_view || create.is_materialized_view || create.is_live_view))))
-    {
-        create.select->setDatabaseIfNeeded(current_database);
-        interpreter_select = std::make_unique<InterpreterSelectQuery>(create.select->clone(), context);
-        as_select_sample = interpreter_select->getSampleBlock();
-    }
->>>>>>> 8c1b11e1
 
     String as_database_name = create.as_database.empty() ? current_database : create.as_database;
     String as_table_name = create.as_table;
@@ -640,14 +625,10 @@
     {
         std::unique_ptr<DDLGuard> guard;
 
-<<<<<<< HEAD
         String data_path;
         DatabasePtr database;
 
-        if (!create.is_temporary)
-=======
         if (!create.is_temporary || (create.is_temporary && (create.is_live_view || create.is_live_channel)))
->>>>>>> 8c1b11e1
         {
             database = context.getDatabase(database_name);
             data_path = database->getDataPath();
@@ -690,13 +671,8 @@
             create.attach,
             false);
 
-<<<<<<< HEAD
-        if (create.is_temporary)
+        if (create.is_temporary && !(create.is_live_view || create.is_live_channel))
             context.getSessionContext().addExternalTable(table_name, res, query_ptr);
-=======
-        if (create.is_temporary && !(create.is_live_view || create.is_live_channel))
-            context.getSessionContext().addExternalTable(table_name, res);
->>>>>>> 8c1b11e1
         else
             database->createTable(context, table_name, res, query_ptr);
 
@@ -712,16 +688,9 @@
         res->startup();
     }
 
-<<<<<<< HEAD
     /// If the query is a CREATE SELECT, insert the data into the table.
-    if (create.select && !create.attach
-        && !create.is_view && (!create.is_materialized_view || create.is_populate))
-=======
-    res->startup();
-
-    /// If the CREATE SELECT query is, insert the data into the table
-    if (create.select && !create.is_view && !create.is_live_view && !create.is_live_channel && (!create.is_materialized_view || create.is_populate))
->>>>>>> 8c1b11e1
+    if (create.select && !create.attach && !create.is_view && !create.is_live_view
+        && !create.is_live_channel && (!create.is_materialized_view || create.is_populate))
     {
         auto insert = std::make_shared<ASTInsertQuery>();
 
