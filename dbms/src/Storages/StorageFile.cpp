#include <Storages/StorageFile.h>
#include <Storages/StorageFactory.h>

#include <Interpreters/Context.h>
#include <Interpreters/evaluateConstantExpression.h>

#include <Parsers/ASTLiteral.h>
#include <Parsers/ASTIdentifier.h>

#include <IO/ReadBufferFromFile.h>
#include <IO/WriteBufferFromFile.h>
#include <IO/WriteHelpers.h>

#include <DataStreams/FormatFactory.h>
#include <DataStreams/IProfilingBlockInputStream.h>
#include <DataStreams/IBlockOutputStream.h>

#include <Common/escapeForFileName.h>
#include <Common/typeid_cast.h>

#include <fcntl.h>


namespace DB
{

namespace ErrorCodes
{
    extern const int CANNOT_WRITE_TO_FILE_DESCRIPTOR;
    extern const int CANNOT_SEEK_THROUGH_FILE;
    extern const int DATABASE_ACCESS_DENIED;
<<<<<<< HEAD
    extern const int NUMBER_OF_ARGUMENTS_DOESNT_MATCH;
    extern const int UNKNOWN_IDENTIFIER;
=======
    extern const int INCORRECT_FILE_NAME;
    extern const int EMPTY_LIST_OF_COLUMNS_PASSED;
>>>>>>> 47616c31
};


static std::string getTablePath(const std::string & db_dir_path, const std::string & table_name, const std::string & format_name)
{
    return db_dir_path + escapeForFileName(table_name) + "/data." + escapeForFileName(format_name);
}

static void checkCreationIsAllowed(Context & context_global)
{
    if (context_global.getApplicationType() == Context::ApplicationType::SERVER)
        throw Exception("Using file descriptor or user specified path as source of storage isn't allowed for server daemons", ErrorCodes::DATABASE_ACCESS_DENIED);
}


StorageFile::StorageFile(
        const std::string & table_path_,
        int table_fd_,
        const std::string & db_dir_path,
        const std::string & table_name_,
        const std::string & format_name_,
        const NamesAndTypesList & columns_,
        const NamesAndTypesList & materialized_columns_,
        const NamesAndTypesList & alias_columns_,
        const ColumnDefaults & column_defaults_,
        Context & context_)
    : IStorage(materialized_columns_, alias_columns_, column_defaults_),
    table_name(table_name_), format_name(format_name_), columns(columns_), context_global(context_), table_fd(table_fd_)
{
    if (columns->empty())
        throw Exception("Empty list of columns passed to storage " + getName() + " constructor", ErrorCodes::EMPTY_LIST_OF_COLUMNS_PASSED);

    if (table_fd < 0) /// Will use file
    {
        use_table_fd = false;

        if (!table_path_.empty()) /// Is user's file
        {
            checkCreationIsAllowed(context_global);
            path = Poco::Path(table_path_).absolute().toString();
            is_db_table = false;
        }
        else /// Is DB's file
        {
            if (db_dir_path.empty())
                throw Exception("Storage " + getName() + " requires data path", ErrorCodes::INCORRECT_FILE_NAME);

            path = getTablePath(db_dir_path, table_name, format_name);
            is_db_table = true;
            Poco::File(Poco::Path(path).parent()).createDirectories();
        }
    }
    else /// Will use FD
    {
        checkCreationIsAllowed(context_global);
        is_db_table = false;
        use_table_fd = true;

        /// Save initial offset, it will be used for repeating SELECTs
        /// If FD isn't seekable (lseek returns -1), then the second and subsequent SELECTs will fail.
        table_fd_init_offset = lseek(table_fd, 0, SEEK_CUR);
    }
}


class StorageFileBlockInputStream : public IProfilingBlockInputStream
{
public:

    StorageFileBlockInputStream(StorageFile & storage_, const Context & context, size_t max_block_size)
        : storage(storage_)
    {
        if (storage.use_table_fd)
        {
            storage.rwlock.lock();

            /// We could use common ReadBuffer and WriteBuffer in storage to leverage cache
            ///  and add ability to seek unseekable files, but cache sync isn't supported.

            if (storage.table_fd_was_used) /// We need seek to initial position
            {
                if (storage.table_fd_init_offset < 0)
                    throw Exception("File descriptor isn't seekable, inside " + storage.getName(), ErrorCodes::CANNOT_SEEK_THROUGH_FILE);

                /// ReadBuffer's seek() doesn't make sence, since cache is empty
                if (lseek(storage.table_fd, storage.table_fd_init_offset, SEEK_SET) < 0)
                    throwFromErrno("Cannot seek file descriptor, inside " + storage.getName(), ErrorCodes::CANNOT_SEEK_THROUGH_FILE);
            }

            storage.table_fd_was_used = true;
            read_buf = std::make_unique<ReadBufferFromFileDescriptor>(storage.table_fd);
        }
        else
        {
            storage.rwlock.lock_shared();

            read_buf = std::make_unique<ReadBufferFromFile>(storage.path);
        }

        reader = FormatFactory().getInput(storage.format_name, *read_buf, storage.getSampleBlock(), context, max_block_size);
    }

    ~StorageFileBlockInputStream() override
    {
        if (storage.use_table_fd)
            storage.rwlock.unlock();
        else
            storage.rwlock.unlock_shared();
    }

    String getName() const override
    {
        return storage.getName();
    }

    String getID() const override
    {
        std::stringstream res_stream;
        res_stream << "File(" << storage.format_name << ", ";
        if (!storage.path.empty())
            res_stream << storage.path;
        else
            res_stream << storage.table_fd;
        res_stream << ")";
        return res_stream.str();
    }

    Block readImpl() override
    {
        return reader->read();
    }

    void readPrefixImpl() override
    {
        reader->readPrefix();
    }

    void readSuffixImpl() override
    {
        reader->readSuffix();
    }

private:
    StorageFile & storage;
    Block sample_block;
    std::unique_ptr<ReadBufferFromFileDescriptor> read_buf;
    BlockInputStreamPtr reader;
};


BlockInputStreams StorageFile::read(
    const Names & /*column_names*/,
    const SelectQueryInfo & /*query_info*/,
    const Context & context,
    QueryProcessingStage::Enum & /*processed_stage*/,
    size_t max_block_size,
    unsigned /*num_streams*/)
{
    return BlockInputStreams(1, std::make_shared<StorageFileBlockInputStream>(*this, context, max_block_size));
}


class StorageFileBlockOutputStream : public IBlockOutputStream
{
public:

    explicit StorageFileBlockOutputStream(StorageFile & storage_)
        : storage(storage_), lock(storage.rwlock)
    {
        if (storage.use_table_fd)
        {
            /** NOTE: Using real file binded to FD may be misleading:
              * SELECT *; INSERT insert_data; SELECT *; last SELECT returns initil_fd_data + insert_data
              * INSERT data; SELECT *; last SELECT returns only insert_data
              */
            storage.table_fd_was_used = true;
            write_buf = std::make_unique<WriteBufferFromFileDescriptor>(storage.table_fd);
        }
        else
        {
            write_buf = std::make_unique<WriteBufferFromFile>(storage.path, DBMS_DEFAULT_BUFFER_SIZE, O_WRONLY | O_APPEND | O_CREAT);
        }

        writer = FormatFactory().getOutput(storage.format_name, *write_buf, storage.getSampleBlock(), storage.context_global);
    }

    void write(const Block & block) override
    {
        writer->write(block);
    }

    void writePrefix() override
    {
        writer->writePrefix();
    }

    void writeSuffix() override
    {
        writer->writeSuffix();
    }

    void flush() override
    {
        writer->flush();
    }

private:
    StorageFile & storage;
    std::unique_lock<std::shared_mutex> lock;
    std::unique_ptr<WriteBufferFromFileDescriptor> write_buf;
    BlockOutputStreamPtr writer;
};

BlockOutputStreamPtr StorageFile::write(
    const ASTPtr & /*query*/,
    const Settings & /*settings*/)
{
    return std::make_shared<StorageFileBlockOutputStream>(*this);
}


void StorageFile::drop()
{
    /// Extra actions are not required.
}


void StorageFile::rename(const String & new_path_to_db, const String & /*new_database_name*/, const String & new_table_name)
{
    if (!is_db_table)
        throw Exception("Can't rename table '" + table_name + "' binded to user-defined file (or FD)", ErrorCodes::DATABASE_ACCESS_DENIED);

    std::unique_lock<std::shared_mutex> lock(rwlock);

    std::string path_new = getTablePath(new_path_to_db, new_table_name, format_name);
    Poco::File(Poco::Path(path_new).parent()).createDirectories();
    Poco::File(path).renameTo(path_new);

    path = std::move(path_new);
}


void registerStorageFile(StorageFactory & factory)
{
    factory.registerStorage("File", [](const StorageFactory::Arguments & args)
    {
        ASTs & engine_args = args.engine_args;

        if (!(engine_args.size() == 1 || engine_args.size() == 2))
            throw Exception(
                "Storage File requires 1 or 2 arguments: name of used format and source.",
                ErrorCodes::NUMBER_OF_ARGUMENTS_DOESNT_MATCH);

        engine_args[0] = evaluateConstantExpressionOrIdentifierAsLiteral(engine_args[0], args.local_context);
        String format_name = static_cast<const ASTLiteral &>(*engine_args[0]).value.safeGet<String>();

        int source_fd = -1;
        String source_path;
        if (engine_args.size() >= 2)
        {
            /// Will use FD if engine_args[1] is int literal or identifier with std* name

            if (ASTIdentifier * identifier = typeid_cast<ASTIdentifier *>(engine_args[1].get()))
            {
                if (identifier->name == "stdin")
                    source_fd = STDIN_FILENO;
                else if (identifier->name == "stdout")
                    source_fd = STDOUT_FILENO;
                else if (identifier->name == "stderr")
                    source_fd = STDERR_FILENO;
                else
                    throw Exception("Unknown identifier '" + identifier->name + "' in second arg of File storage constructor",
                                    ErrorCodes::UNKNOWN_IDENTIFIER);
            }

            if (const ASTLiteral * literal = typeid_cast<const ASTLiteral *>(engine_args[1].get()))
            {
                auto type = literal->value.getType();
                if (type == Field::Types::Int64)
                    source_fd = static_cast<int>(literal->value.get<Int64>());
                else if (type == Field::Types::UInt64)
                    source_fd = static_cast<int>(literal->value.get<UInt64>());
            }

            engine_args[1] = evaluateConstantExpressionOrIdentifierAsLiteral(engine_args[1], args.local_context);
            source_path = static_cast<const ASTLiteral &>(*engine_args[1]).value.safeGet<String>();
        }

        return StorageFile::create(
            source_path, source_fd,
            args.data_path, args.table_name, format_name, args.columns,
            args.materialized_columns, args.alias_columns, args.column_defaults,
            args.context);
    });
}

}<|MERGE_RESOLUTION|>--- conflicted
+++ resolved
@@ -29,13 +29,10 @@
     extern const int CANNOT_WRITE_TO_FILE_DESCRIPTOR;
     extern const int CANNOT_SEEK_THROUGH_FILE;
     extern const int DATABASE_ACCESS_DENIED;
-<<<<<<< HEAD
     extern const int NUMBER_OF_ARGUMENTS_DOESNT_MATCH;
     extern const int UNKNOWN_IDENTIFIER;
-=======
     extern const int INCORRECT_FILE_NAME;
     extern const int EMPTY_LIST_OF_COLUMNS_PASSED;
->>>>>>> 47616c31
 };
 
 
@@ -65,7 +62,7 @@
     : IStorage(materialized_columns_, alias_columns_, column_defaults_),
     table_name(table_name_), format_name(format_name_), columns(columns_), context_global(context_), table_fd(table_fd_)
 {
-    if (columns->empty())
+    if (columns.empty())
         throw Exception("Empty list of columns passed to storage " + getName() + " constructor", ErrorCodes::EMPTY_LIST_OF_COLUMNS_PASSED);
 
     if (table_fd < 0) /// Will use file
