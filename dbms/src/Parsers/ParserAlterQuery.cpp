--- conflicted
+++ resolved
@@ -238,59 +238,8 @@
             if (s_if_exists.ignore(pos, expected))
                 command->if_exists = true;
 
-<<<<<<< HEAD
-        command->part = true;
-        command->type = ASTAlterCommand::ATTACH_PARTITION;
-    }
-    else if (s_move_part.ignore(pos, expected))
-    {
-        if (!parser_string_literal.parse(pos, command->partition, expected))
-            return false;
-
-        command->type = ASTAlterCommand::MOVE_PARTITION;
-        command->part = true;
-
-        if (s_to_disk.ignore(pos))
-            command->move_destination_type = ASTAlterCommand::MoveDestinationType::DISK;
-        else if (s_to_volume.ignore(pos))
-            command->move_destination_type = ASTAlterCommand::MoveDestinationType::VOLUME;
-        else
-            return false;
-
-        ASTPtr ast_space_name;
-        if (!parser_string_literal.parse(pos, ast_space_name, expected))
-            return false;
-
-        command->move_destination_name = ast_space_name->as<ASTLiteral &>().value.get<const String &>();
-    }
-    else if (s_move_partition.ignore(pos, expected))
-    {
-        if (!parser_partition.parse(pos, command->partition, expected))
-            return false;
-
-        command->type = ASTAlterCommand::MOVE_PARTITION;
-
-        if (s_to_disk.ignore(pos))
-            command->move_destination_type = ASTAlterCommand::MoveDestinationType::DISK;
-        else if (s_to_volume.ignore(pos))
-            command->move_destination_type = ASTAlterCommand::MoveDestinationType::VOLUME;
-        else
-            return false;
-
-        ASTPtr ast_space_name;
-        if (!parser_string_literal.parse(pos, ast_space_name, expected))
-            return false;
-
-        command->move_destination_name = ast_space_name->as<ASTLiteral &>().value.get<const String &>();
-    }
-    else if (s_fetch_partition.ignore(pos, expected))
-    {
-        if (!parser_partition.parse(pos, command->partition, expected))
-            return false;
-=======
             if (!parser_name.parse(pos, command->index, expected))
                 return false;
->>>>>>> e89e23c0
 
             command->type = ASTAlterCommand::MATERIALIZE_INDEX;
             command->detach = false;
@@ -300,6 +249,52 @@
                 if (!parser_partition.parse(pos, command->partition, expected))
                     return false;
             }
+        }
+        else if (s_move_part.ignore(pos, expected))
+        {
+            if (!parser_string_literal.parse(pos, command->partition, expected))
+                return false;
+
+            command->type = ASTAlterCommand::MOVE_PARTITION;
+            command->part = true;
+
+            if (s_to_disk.ignore(pos))
+                command->move_destination_type = ASTAlterCommand::MoveDestinationType::DISK;
+            else if (s_to_volume.ignore(pos))
+                command->move_destination_type = ASTAlterCommand::MoveDestinationType::VOLUME;
+            else
+                return false;
+
+            ASTPtr ast_space_name;
+            if (!parser_string_literal.parse(pos, ast_space_name, expected))
+                return false;
+
+            command->move_destination_name = ast_space_name->as<ASTLiteral &>().value.get<const String &>();
+        }
+        else if (s_move_partition.ignore(pos, expected))
+        {
+            if (!parser_partition.parse(pos, command->partition, expected))
+                return false;
+
+            command->type = ASTAlterCommand::MOVE_PARTITION;
+
+            if (s_to_disk.ignore(pos))
+                command->move_destination_type = ASTAlterCommand::MoveDestinationType::DISK;
+            else if (s_to_volume.ignore(pos))
+                command->move_destination_type = ASTAlterCommand::MoveDestinationType::VOLUME;
+            else
+                return false;
+
+            ASTPtr ast_space_name;
+            if (!parser_string_literal.parse(pos, ast_space_name, expected))
+                return false;
+
+            command->move_destination_name = ast_space_name->as<ASTLiteral &>().value.get<const String &>();
+        }
+        else if (s_fetch_partition.ignore(pos, expected))
+        {
+            if (!parser_partition.parse(pos, command->partition, expected))
+                return false;
         }
         else if (s_detach_partition.ignore(pos, expected))
         {
