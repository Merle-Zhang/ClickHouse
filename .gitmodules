--- conflicted
+++ resolved
@@ -265,12 +265,9 @@
 [submodule "contrib/wyhash"]
 	path = contrib/wyhash
 	url = https://github.com/wangyi-fudan/wyhash.git
-<<<<<<< HEAD
-=======
 [submodule "contrib/eigen"]
 	path = contrib/eigen
 	url = https://github.com/eigen-mirror/eigen
->>>>>>> 7317c76d
 [submodule "contrib/nats-io"]
 	path = contrib/nats-io
 	url = https://github.com/tchepavel/nats.c.git