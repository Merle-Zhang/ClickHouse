#include <Interpreters/InterpreterInsertQuery.h>

#include <Access/AccessFlags.h>
#include <Columns/ColumnNullable.h>
#include <Processors/Transforms/buildPushingToViewsChain.h>
#include <DataStreams/SquashingBlockOutputStream.h>
#include <DataStreams/copyData.h>
#include <DataTypes/DataTypeNullable.h>
#include <IO/ConnectionTimeoutsContext.h>
#include <Interpreters/InterpreterSelectWithUnionQuery.h>
#include <Interpreters/InterpreterWatchQuery.h>
#include <Interpreters/QueryLog.h>
#include <Interpreters/TranslateQualifiedNamesVisitor.h>
#include <Interpreters/addMissingDefaults.h>
#include <Interpreters/getTableExpressions.h>
#include <Interpreters/processColumnTransformers.h>
#include <Parsers/ASTFunction.h>
#include <Parsers/ASTInsertQuery.h>
#include <Parsers/ASTSelectQuery.h>
#include <Parsers/ASTSelectWithUnionQuery.h>
#include <Parsers/ASTTablesInSelectQuery.h>
#include <Processors/Sinks/EmptySink.h>
#include <Processors/Sources/SourceFromInputStream.h>
#include <Processors/Transforms/CheckConstraintsTransform.h>
#include <Processors/Transforms/CountingTransform.h>
#include <Processors/Transforms/ExpressionTransform.h>
#include <Processors/Transforms/MaterializingTransform.h>
#include <Processors/Transforms/SquashingChunksTransform.h>
#include <Processors/Transforms/getSourceFromASTInsertQuery.h>
#include <Storages/StorageDistributed.h>
#include <Storages/StorageMaterializedView.h>
#include <TableFunctions/TableFunctionFactory.h>
#include <Common/checkStackSize.h>


namespace DB
{

namespace ErrorCodes
{
    extern const int NOT_IMPLEMENTED;
    extern const int NO_SUCH_COLUMN_IN_TABLE;
    extern const int ILLEGAL_COLUMN;
    extern const int DUPLICATE_COLUMN;
}

InterpreterInsertQuery::InterpreterInsertQuery(
    const ASTPtr & query_ptr_, ContextPtr context_, bool allow_materialized_, bool no_squash_, bool no_destination_, bool async_insert_)
    : WithContext(context_)
    , query_ptr(query_ptr_)
    , allow_materialized(allow_materialized_)
    , no_squash(no_squash_)
    , no_destination(no_destination_)
    , async_insert(async_insert_)
{
    checkStackSize();
}


StoragePtr InterpreterInsertQuery::getTable(ASTInsertQuery & query)
{
    if (query.table_function)
    {
        const auto & factory = TableFunctionFactory::instance();
        TableFunctionPtr table_function_ptr = factory.get(query.table_function, getContext());
        return table_function_ptr->execute(query.table_function, getContext(), table_function_ptr->getName());
    }

    query.table_id = getContext()->resolveStorageID(query.table_id);
    return DatabaseCatalog::instance().getTable(query.table_id, getContext());
}

Block InterpreterInsertQuery::getSampleBlock(
    const ASTInsertQuery & query,
    const StoragePtr & table,
    const StorageMetadataPtr & metadata_snapshot) const
{
    /// If the query does not include information about columns
    if (!query.columns)
    {
        if (no_destination)
            return metadata_snapshot->getSampleBlockWithVirtuals(table->getVirtuals());
        else
            return metadata_snapshot->getSampleBlockNonMaterialized();
    }

    /// Form the block based on the column names from the query
    Names names;
    const auto columns_ast = processColumnTransformers(getContext()->getCurrentDatabase(), table, metadata_snapshot, query.columns);
    for (const auto & identifier : columns_ast->children)
    {
        std::string current_name = identifier->getColumnName();
        names.emplace_back(std::move(current_name));
    }

    return getSampleBlock(names, table, metadata_snapshot);
}

Block InterpreterInsertQuery::getSampleBlock(
    const Names & names,
    const StoragePtr & table,
    const StorageMetadataPtr & metadata_snapshot) const
{
    Block table_sample = metadata_snapshot->getSampleBlock();
    Block table_sample_non_materialized = metadata_snapshot->getSampleBlockNonMaterialized();
    Block res;
    for (const auto & current_name : names)
    {
        /// The table does not have a column with that name
        if (!table_sample.has(current_name))
            throw Exception("No such column " + current_name + " in table " + table->getStorageID().getNameForLogs(),
                ErrorCodes::NO_SUCH_COLUMN_IN_TABLE);

        if (!allow_materialized && !table_sample_non_materialized.has(current_name))
            throw Exception("Cannot insert column " + current_name + ", because it is MATERIALIZED column.", ErrorCodes::ILLEGAL_COLUMN);
        if (res.has(current_name))
            throw Exception("Column " + current_name + " specified more than once", ErrorCodes::DUPLICATE_COLUMN);

        res.insert(ColumnWithTypeAndName(table_sample.getByName(current_name).type, current_name));
    }
    return res;
}


/** A query that just reads all data without any complex computations or filetering.
  * If we just pipe the result to INSERT, we don't have to use too many threads for read.
  */
static bool isTrivialSelect(const ASTPtr & select)
{
    if (auto * select_query = select->as<ASTSelectQuery>())
    {
        const auto & tables = select_query->tables();

        if (!tables)
            return false;

        const auto & tables_in_select_query = tables->as<ASTTablesInSelectQuery &>();

        if (tables_in_select_query.children.size() != 1)
            return false;

        const auto & child = tables_in_select_query.children.front();
        const auto & table_element = child->as<ASTTablesInSelectQueryElement &>();
        const auto & table_expr = table_element.table_expression->as<ASTTableExpression &>();

        if (table_expr.subquery)
            return false;

        /// Note: how to write it in more generic way?
        return (!select_query->distinct
            && !select_query->limit_with_ties
            && !select_query->prewhere()
            && !select_query->where()
            && !select_query->groupBy()
            && !select_query->having()
            && !select_query->orderBy()
            && !select_query->limitBy());
    }
    /// This query is ASTSelectWithUnionQuery subquery
    return false;
};

Chain InterpreterInsertQuery::buildChain(
    const StoragePtr & table,
    const StorageMetadataPtr & metadata_snapshot,
    const Names & columns,
    ThreadStatus * thread_status,
    std::atomic_uint64_t * elapsed_counter_ms)
{
    auto sample = getSampleBlock(columns, table, metadata_snapshot);
    return buildChainImpl(table, metadata_snapshot, std::move(sample) , thread_status, elapsed_counter_ms);
}

Chain InterpreterInsertQuery::buildChainImpl(
    const StoragePtr & table,
    const StorageMetadataPtr & metadata_snapshot,
    const Block & query_sample_block,
    ThreadStatus * thread_status,
    std::atomic_uint64_t * elapsed_counter_ms)
{
    auto context_ptr = getContext();
    const ASTInsertQuery * query = nullptr;
    if (query_ptr)
        query = query_ptr->as<ASTInsertQuery>();

    const Settings & settings = context_ptr->getSettingsRef();
    bool null_as_default = query && query->select && context_ptr->getSettingsRef().insert_null_as_default;

    /// We create a pipeline of several streams, into which we will write data.
    Chain out;

    /// NOTE: we explicitly ignore bound materialized views when inserting into Kafka Storage.
    ///       Otherwise we'll get duplicates when MV reads same rows again from Kafka.
    if (table->noPushingToViews() && !no_destination)
    {
        auto sink = table->write(query_ptr, metadata_snapshot, context_ptr);
        sink->setRuntimeData(thread_status, elapsed_counter_ms);
        out.addSource(std::move(sink));
    }
    else
    {
        out = buildPushingToViewsChain(table, metadata_snapshot, context_ptr, query_ptr, no_destination, thread_status, elapsed_counter_ms);
    }

    /// Note that we wrap transforms one on top of another, so we write them in reverse of data processing order.

    /// Checking constraints. It must be done after calculation of all defaults, so we can check them on calculated columns.
    if (const auto & constraints = metadata_snapshot->getConstraints(); !constraints.empty())
        out.addSource(std::make_shared<CheckConstraintsTransform>(
            table->getStorageID(), out.getInputHeader(), metadata_snapshot->getConstraints(), context_ptr));

    auto adding_missing_defaults_dag = addMissingDefaults(
        query_sample_block,
        out.getInputHeader().getNamesAndTypesList(),
        metadata_snapshot->getColumns(),
        context_ptr,
        null_as_default);

    auto adding_missing_defaults_actions = std::make_shared<ExpressionActions>(adding_missing_defaults_dag);

    /// Actually we don't know structure of input blocks from query/table,
    /// because some clients break insertion protocol (columns != header)
    out.addSource(std::make_shared<ConvertingTransform>(query_sample_block, adding_missing_defaults_actions));

    /// It's important to squash blocks as early as possible (before other transforms),
    ///  because other transforms may work inefficient if block size is small.

    /// Do not squash blocks if it is a sync INSERT into Distributed, since it lead to double bufferization on client and server side.
    /// Client-side bufferization might cause excessive timeouts (especially in case of big blocks).
    if (!(settings.insert_distributed_sync && table->isRemote()) && !no_squash && !(query && query->watch))
    {
        bool table_prefers_large_blocks = table->prefersLargeBlocks();

        out.addSource(std::make_shared<SquashingChunksTransform>(
            out.getInputHeader(),
            table_prefers_large_blocks ? settings.min_insert_block_size_rows : settings.max_block_size,
            table_prefers_large_blocks ? settings.min_insert_block_size_bytes : 0));
    }

    auto counting = std::make_shared<CountingTransform>(out.getInputHeader(), thread_status);
    counting->setProcessListElement(context_ptr->getProcessListElement());
    out.addSource(std::move(counting));

    return out;
}

BlockIO InterpreterInsertQuery::execute()
{
    const Settings & settings = getContext()->getSettingsRef();
    auto & query = query_ptr->as<ASTInsertQuery &>();

    QueryPipelineBuilder pipeline;

    StoragePtr table = getTable(query);
    if (query.partition_by && !table->supportsPartitionBy())
        throw Exception(ErrorCodes::NOT_IMPLEMENTED, "PARTITION BY clause is not supported by storage");

    auto table_lock = table->lockForShare(getContext()->getInitialQueryId(), settings.lock_acquire_timeout);
    auto metadata_snapshot = table->getInMemoryMetadataPtr();

    auto query_sample_block = getSampleBlock(query, table, metadata_snapshot);
    if (!query.table_function)
        getContext()->checkAccess(AccessType::INSERT, query.table_id, query_sample_block.getNames());

    bool is_distributed_insert_select = false;

    if (query.select && table->isRemote() && settings.parallel_distributed_insert_select)
    {
        // Distributed INSERT SELECT
        if (auto maybe_pipeline = table->distributedWrite(query, getContext()))
        {
            pipeline = std::move(*maybe_pipeline);
            is_distributed_insert_select = true;
        }
    }

    std::vector<Chain> out_chains;
    if (!is_distributed_insert_select || query.watch)
    {
        size_t out_streams_size = 1;

        if (query.select)
        {
            bool is_trivial_insert_select = false;

            if (settings.optimize_trivial_insert_select)
            {
                const auto & select_query = query.select->as<ASTSelectWithUnionQuery &>();
                const auto & selects = select_query.list_of_selects->children;
                const auto & union_modes = select_query.list_of_modes;

                /// ASTSelectWithUnionQuery is not normalized now, so it may pass some queries which can be Trivial select queries
                const auto mode_is_all = [](const auto & mode) { return mode == ASTSelectWithUnionQuery::Mode::ALL; };

                is_trivial_insert_select =
                    std::all_of(union_modes.begin(), union_modes.end(), std::move(mode_is_all))
                    && std::all_of(selects.begin(), selects.end(), isTrivialSelect);
            }

            if (is_trivial_insert_select)
            {
                /** When doing trivial INSERT INTO ... SELECT ... FROM table,
                  * don't need to process SELECT with more than max_insert_threads
                  * and it's reasonable to set block size for SELECT to the desired block size for INSERT
                  * to avoid unnecessary squashing.
                  */

                Settings new_settings = getContext()->getSettings();

                new_settings.max_threads = std::max<UInt64>(1, settings.max_insert_threads);

                if (table->prefersLargeBlocks())
                {
                    if (settings.min_insert_block_size_rows)
                        new_settings.max_block_size = settings.min_insert_block_size_rows;
                    if (settings.min_insert_block_size_bytes)
                        new_settings.preferred_block_size_bytes = settings.min_insert_block_size_bytes;
                }

                auto new_context = Context::createCopy(context);
                new_context->setSettings(new_settings);

                InterpreterSelectWithUnionQuery interpreter_select{
                    query.select, new_context, SelectQueryOptions(QueryProcessingStage::Complete, 1)};
                pipeline = interpreter_select.buildQueryPipeline();
            }
            else
            {
                /// Passing 1 as subquery_depth will disable limiting size of intermediate result.
                InterpreterSelectWithUnionQuery interpreter_select{
                    query.select, getContext(), SelectQueryOptions(QueryProcessingStage::Complete, 1)};
                pipeline = interpreter_select.buildQueryPipeline();
            }

            pipeline.dropTotalsAndExtremes();

            if (table->supportsParallelInsert() && settings.max_insert_threads > 1)
                out_streams_size = std::min(size_t(settings.max_insert_threads), pipeline.getNumStreams());

            pipeline.resize(out_streams_size);

            /// Allow to insert Nullable into non-Nullable columns, NULL values will be added as defaults values.
            if (getContext()->getSettingsRef().insert_null_as_default)
            {
                const auto & input_columns = pipeline.getHeader().getColumnsWithTypeAndName();
                const auto & query_columns = query_sample_block.getColumnsWithTypeAndName();
                const auto & output_columns = metadata_snapshot->getColumns();

                if (input_columns.size() == query_columns.size())
                {
                    for (size_t col_idx = 0; col_idx < query_columns.size(); ++col_idx)
                    {
                        /// Change query sample block columns to Nullable to allow inserting nullable columns, where NULL values will be substituted with
                        /// default column values (in AddingDefaultBlockOutputStream), so all values will be cast correctly.
                        if (input_columns[col_idx].type->isNullable() && !query_columns[col_idx].type->isNullable() && output_columns.hasDefault(query_columns[col_idx].name))
                            query_sample_block.setColumn(col_idx, ColumnWithTypeAndName(makeNullable(query_columns[col_idx].column), makeNullable(query_columns[col_idx].type), query_columns[col_idx].name));
                    }
                }
            }
        }
        else if (query.watch)
        {
            InterpreterWatchQuery interpreter_watch{ query.watch, getContext() };
            pipeline = interpreter_watch.buildQueryPipeline();
        }

        for (size_t i = 0; i < out_streams_size; i++)
        {
            auto out = buildChainImpl(table, metadata_snapshot, query_sample_block, nullptr, nullptr);
            out_chains.emplace_back(std::move(out));
        }
    }

    BlockIO res;

    res.pipeline.addStorageHolder(table);
    if (const auto * mv = dynamic_cast<const StorageMaterializedView *>(table.get()))
    {
        if (auto inner_table = mv->tryGetTargetTable())
            res.pipeline.addStorageHolder(inner_table);
    }

    /// What type of query: INSERT or INSERT SELECT or INSERT WATCH?
    if (is_distributed_insert_select)
    {
        res.pipeline = QueryPipelineBuilder::getPipeline(std::move(pipeline));
    }
    else if (query.select || query.watch)
    {
        const auto & header = out_chains.at(0).getInputHeader();
        auto actions_dag = ActionsDAG::makeConvertingActions(
                pipeline.getHeader().getColumnsWithTypeAndName(),
                header.getColumnsWithTypeAndName(),
                ActionsDAG::MatchColumnsMode::Position);
        auto actions = std::make_shared<ExpressionActions>(actions_dag, ExpressionActionsSettings::fromContext(getContext(), CompileExpressions::yes));

        pipeline.addSimpleTransform([&](const Block & in_header) -> ProcessorPtr
        {
            return std::make_shared<ExpressionTransform>(in_header, actions);
        });

<<<<<<< HEAD
        pipeline.addSimpleTransform([&](const Block & in_header) -> ProcessorPtr
        {
            return std::make_shared<MaterializingTransform>(in_header);
        });

        auto num_select_threads = pipeline.getNumThreads();

=======
        size_t num_select_threads = pipeline.getNumThreads();
        size_t num_insert_threads = std::max_element(out_chains.begin(), out_chains.end(), [&](const auto &a, const auto &b)
        {
            return a.getNumThreads() < b.getNumThreads();
        })->getNumThreads();
>>>>>>> 746964af
        pipeline.addChains(std::move(out_chains));

        pipeline.setMaxThreads(num_insert_threads);
        /// Don't use more threads for insert then for select to reduce memory consumption.
        if (!settings.parallel_view_processing && pipeline.getNumThreads() > num_select_threads)
            pipeline.setMaxThreads(num_select_threads);

        pipeline.setSinks([&](const Block & cur_header, QueryPipelineBuilder::StreamType) -> ProcessorPtr
        {
            return std::make_shared<EmptySink>(cur_header);
        });

        if (!allow_materialized)
        {
            for (const auto & column : metadata_snapshot->getColumns())
                if (column.default_desc.kind == ColumnDefaultKind::Materialized && header.has(column.name))
                    throw Exception("Cannot insert column " + column.name + ", because it is MATERIALIZED column.", ErrorCodes::ILLEGAL_COLUMN);
        }

        res.pipeline = QueryPipelineBuilder::getPipeline(std::move(pipeline));
    }
    else
    {
        res.pipeline = QueryPipeline(std::move(out_chains.at(0)));
        res.pipeline.setNumThreads(std::min<size_t>(res.pipeline.getNumThreads(), settings.max_threads));

        if (query.hasInlinedData() && !async_insert)
        {
            /// can execute without additional data
            auto pipe = getSourceFromASTInsertQuery(query_ptr, true, query_sample_block, getContext(), nullptr);
            res.pipeline.complete(std::move(pipe));
        }
    }

    return res;
}


StorageID InterpreterInsertQuery::getDatabaseTable() const
{
    return query_ptr->as<ASTInsertQuery &>().table_id;
}


void InterpreterInsertQuery::extendQueryLogElemImpl(QueryLogElement & elem, const ASTPtr &, ContextPtr context_) const
{
    elem.query_kind = "Insert";
    const auto & insert_table = context_->getInsertionTable();
    if (!insert_table.empty())
    {
        elem.query_databases.insert(insert_table.getDatabaseName());
        elem.query_tables.insert(insert_table.getFullNameNotQuoted());
    }
}

}<|MERGE_RESOLUTION|>--- conflicted
+++ resolved
@@ -399,21 +399,16 @@
             return std::make_shared<ExpressionTransform>(in_header, actions);
         });
 
-<<<<<<< HEAD
         pipeline.addSimpleTransform([&](const Block & in_header) -> ProcessorPtr
         {
             return std::make_shared<MaterializingTransform>(in_header);
         });
 
-        auto num_select_threads = pipeline.getNumThreads();
-
-=======
         size_t num_select_threads = pipeline.getNumThreads();
         size_t num_insert_threads = std::max_element(out_chains.begin(), out_chains.end(), [&](const auto &a, const auto &b)
         {
             return a.getNumThreads() < b.getNumThreads();
         })->getNumThreads();
->>>>>>> 746964af
         pipeline.addChains(std::move(out_chains));
 
         pipeline.setMaxThreads(num_insert_threads);
