#include <DataStreams/OneBlockInputStream.h>
#include <DataStreams/materializeBlock.h>

#include <DataTypes/DataTypeAggregateFunction.h>

#include <Parsers/ASTFunction.h>
#include <Parsers/ASTIdentifier.h>
#include <Parsers/ASTLiteral.h>
#include <Parsers/ASTOrderByElement.h>
#include <Parsers/ASTSelectWithUnionQuery.h>
#include <Parsers/ASTTablesInSelectQuery.h>
#include <Parsers/ExpressionListParsers.h>
#include <Parsers/parseQuery.h>

#include <Access/AccessFlags.h>

#include <Interpreters/InterpreterSelectQuery.h>
#include <Interpreters/InterpreterSelectWithUnionQuery.h>
#include <Interpreters/InterpreterSetQuery.h>
#include <Interpreters/evaluateConstantExpression.h>
#include <Interpreters/convertFieldToType.h>
#include <Interpreters/addTypeConversionToAST.h>
#include <Interpreters/ExpressionAnalyzer.h>
#include <Interpreters/getTableExpressions.h>
#include <Interpreters/JoinToSubqueryTransformVisitor.h>
#include <Interpreters/CrossToInnerJoinVisitor.h>
#include <Interpreters/TableJoin.h>
#include <Interpreters/HashJoin.h>
#include <Interpreters/JoinedTables.h>
#include <Interpreters/QueryAliasesVisitor.h>

#include <Processors/Pipe.h>
#include <Processors/Sources/SourceFromInputStream.h>
#include <Processors/Transforms/ExpressionTransform.h>
#include <Processors/Transforms/InflatingExpressionTransform.h>
#include <Processors/Transforms/AggregatingTransform.h>
#include <Processors/QueryPlan/ReadFromStorageStep.h>
#include <Processors/QueryPlan/ExpressionStep.h>
#include <Processors/QueryPlan/FilterStep.h>
#include <Processors/QueryPlan/ReadNothingStep.h>
#include <Processors/QueryPlan/ReadFromPreparedSource.h>
#include <Processors/QueryPlan/PartialSortingStep.h>
#include <Processors/QueryPlan/MergeSortingStep.h>
#include <Processors/QueryPlan/MergingSortedStep.h>
#include <Processors/QueryPlan/DistinctStep.h>
#include <Processors/QueryPlan/LimitByStep.h>
#include <Processors/QueryPlan/LimitStep.h>
#include <Processors/QueryPlan/MergingAggregatedStep.h>
#include <Processors/QueryPlan/AddingDelayedSourceStep.h>
#include <Processors/QueryPlan/AggregatingStep.h>
#include <Processors/QueryPlan/CreatingSetsStep.h>
#include <Processors/QueryPlan/TotalsHavingStep.h>
#include <Processors/QueryPlan/RollupStep.h>
#include <Processors/QueryPlan/CubeStep.h>
#include <Processors/QueryPlan/FillingStep.h>
#include <Processors/QueryPlan/ExtremesStep.h>
#include <Processors/QueryPlan/OffsetsStep.h>
#include <Processors/QueryPlan/FinishSortingStep.h>
#include <Processors/QueryPlan/QueryPlan.h>

#include <Storages/MergeTree/MergeTreeData.h>
#include <Storages/MergeTree/MergeTreeWhereOptimizer.h>
#include <Storages/IStorage.h>
#include <Storages/StorageView.h>

#include <TableFunctions/ITableFunction.h>

#include <Functions/IFunction.h>
#include <Core/Field.h>
#include <Core/Types.h>
#include <Columns/Collator.h>
#include <Common/FieldVisitorsAccurateComparison.h>
#include <Common/typeid_cast.h>
#include <Common/checkStackSize.h>
#include <ext/map.h>
#include <ext/scope_guard.h>
#include <memory>
#include <Processors/QueryPlan/ConvertingStep.h>


namespace DB
{

namespace ErrorCodes
{
    extern const int TOO_DEEP_SUBQUERIES;
    extern const int SAMPLING_NOT_SUPPORTED;
    extern const int ILLEGAL_FINAL;
    extern const int ILLEGAL_PREWHERE;
    extern const int TOO_MANY_COLUMNS;
    extern const int LOGICAL_ERROR;
    extern const int NOT_IMPLEMENTED;
    extern const int PARAMETER_OUT_OF_BOUND;
    extern const int INVALID_LIMIT_EXPRESSION;
    extern const int INVALID_WITH_FILL_EXPRESSION;
    extern const int INVALID_SETTING_VALUE;
}

/// Assumes `storage` is set and the table filter (row-level security) is not empty.
String InterpreterSelectQuery::generateFilterActions(
    ExpressionActionsPtr & actions, const ASTPtr & row_policy_filter, const Names & prerequisite_columns) const
{
    const auto & db_name = table_id.getDatabaseName();
    const auto & table_name = table_id.getTableName();

    /// TODO: implement some AST builders for this kind of stuff
    ASTPtr query_ast = std::make_shared<ASTSelectQuery>();
    auto * select_ast = query_ast->as<ASTSelectQuery>();

    select_ast->setExpression(ASTSelectQuery::Expression::SELECT, std::make_shared<ASTExpressionList>());
    auto expr_list = select_ast->select();

    // The first column is our filter expression.
    expr_list->children.push_back(row_policy_filter);

    /// Keep columns that are required after the filter actions.
    for (const auto & column_str : prerequisite_columns)
    {
        ParserExpression expr_parser;
        expr_list->children.push_back(parseQuery(expr_parser, column_str, 0, context->getSettingsRef().max_parser_depth));
    }

    select_ast->setExpression(ASTSelectQuery::Expression::TABLES, std::make_shared<ASTTablesInSelectQuery>());
    auto tables = select_ast->tables();
    auto tables_elem = std::make_shared<ASTTablesInSelectQueryElement>();
    auto table_expr = std::make_shared<ASTTableExpression>();
    tables->children.push_back(tables_elem);
    tables_elem->table_expression = table_expr;
    tables_elem->children.push_back(table_expr);
    table_expr->database_and_table_name = createTableIdentifier(db_name, table_name);
    table_expr->children.push_back(table_expr->database_and_table_name);

    /// Using separate expression analyzer to prevent any possible alias injection
    auto syntax_result = SyntaxAnalyzer(*context).analyzeSelect(query_ast, SyntaxAnalyzerResult({}, storage, metadata_snapshot));
    SelectQueryExpressionAnalyzer analyzer(query_ast, syntax_result, *context, metadata_snapshot);
    actions = analyzer.simpleSelectActions();

    return expr_list->children.at(0)->getColumnName();
}

InterpreterSelectQuery::InterpreterSelectQuery(
    const ASTPtr & query_ptr_,
    const Context & context_,
    const SelectQueryOptions & options_,
    const Names & required_result_column_names_)
    : InterpreterSelectQuery(query_ptr_, context_, nullptr, std::nullopt, nullptr, options_, required_result_column_names_)
{
}

InterpreterSelectQuery::InterpreterSelectQuery(
    const ASTPtr & query_ptr_,
    const Context & context_,
    const BlockInputStreamPtr & input_,
    const SelectQueryOptions & options_)
    : InterpreterSelectQuery(query_ptr_, context_, input_, std::nullopt, nullptr, options_.copy().noSubquery())
{}

InterpreterSelectQuery::InterpreterSelectQuery(
        const ASTPtr & query_ptr_,
        const Context & context_,
        Pipe input_pipe_,
        const SelectQueryOptions & options_)
        : InterpreterSelectQuery(query_ptr_, context_, nullptr, std::move(input_pipe_), nullptr, options_.copy().noSubquery())
{}

InterpreterSelectQuery::InterpreterSelectQuery(
    const ASTPtr & query_ptr_,
    const Context & context_,
    const StoragePtr & storage_,
    const StorageMetadataPtr & metadata_snapshot_,
    const SelectQueryOptions & options_)
    : InterpreterSelectQuery(query_ptr_, context_, nullptr, std::nullopt, storage_, options_.copy().noSubquery(), {}, metadata_snapshot_)
{}

InterpreterSelectQuery::~InterpreterSelectQuery() = default;


/** There are no limits on the maximum size of the result for the subquery.
  *  Since the result of the query is not the result of the entire query.
  */
static Context getSubqueryContext(const Context & context)
{
    Context subquery_context = context;
    Settings subquery_settings = context.getSettings();
    subquery_settings.max_result_rows = 0;
    subquery_settings.max_result_bytes = 0;
    /// The calculation of extremes does not make sense and is not necessary (if you do it, then the extremes of the subquery can be taken for whole query).
    subquery_settings.extremes = false;
    subquery_context.setSettings(subquery_settings);
    return subquery_context;
}

static void rewriteMultipleJoins(ASTPtr & query, const TablesWithColumns & tables, const String & database, const Settings & settings)
{
    ASTSelectQuery & select = query->as<ASTSelectQuery &>();

    Aliases aliases;
    if (ASTPtr with = select.with())
        QueryAliasesNoSubqueriesVisitor(aliases).visit(with);
    QueryAliasesNoSubqueriesVisitor(aliases).visit(select.select());

    CrossToInnerJoinVisitor::Data cross_to_inner{tables, aliases, database};
    CrossToInnerJoinVisitor(cross_to_inner).visit(query);

    size_t rewriter_version = settings.multiple_joins_rewriter_version;
    if (!rewriter_version || rewriter_version > 2)
        throw Exception("Bad multiple_joins_rewriter_version setting value: " + settings.multiple_joins_rewriter_version.toString(),
                        ErrorCodes::INVALID_SETTING_VALUE);
    JoinToSubqueryTransformVisitor::Data join_to_subs_data{tables, aliases, rewriter_version};
    JoinToSubqueryTransformVisitor(join_to_subs_data).visit(query);
}

InterpreterSelectQuery::InterpreterSelectQuery(
    const ASTPtr & query_ptr_,
    const Context & context_,
    const BlockInputStreamPtr & input_,
    std::optional<Pipe> input_pipe_,
    const StoragePtr & storage_,
    const SelectQueryOptions & options_,
    const Names & required_result_column_names,
    const StorageMetadataPtr & metadata_snapshot_)
    : options(options_)
    /// NOTE: the query almost always should be cloned because it will be modified during analysis.
    , query_ptr(options.modify_inplace ? query_ptr_ : query_ptr_->clone())
    , context(std::make_shared<Context>(context_))
    , storage(storage_)
    , input(input_)
    , input_pipe(std::move(input_pipe_))
    , log(&Poco::Logger::get("InterpreterSelectQuery"))
    , metadata_snapshot(metadata_snapshot_)
{
    checkStackSize();

    initSettings();
    const Settings & settings = context->getSettingsRef();

    if (settings.max_subquery_depth && options.subquery_depth > settings.max_subquery_depth)
        throw Exception("Too deep subqueries. Maximum: " + settings.max_subquery_depth.toString(),
            ErrorCodes::TOO_DEEP_SUBQUERIES);

    bool has_input = input || input_pipe;
    if (input)
    {
        /// Read from prepared input.
        source_header = input->getHeader();
    }
    else if (input_pipe)
    {
        /// Read from prepared input.
        source_header = input_pipe->getHeader();
    }

    JoinedTables joined_tables(getSubqueryContext(*context), getSelectQuery());

    if (!has_input && !storage)
        storage = joined_tables.getLeftTableStorage();

    if (storage)
    {
        table_lock = storage->lockForShare(context->getInitialQueryId(), context->getSettingsRef().lock_acquire_timeout);
        table_id = storage->getStorageID();
        if (metadata_snapshot == nullptr)
            metadata_snapshot = storage->getInMemoryMetadataPtr();
    }

    if (has_input || !joined_tables.resolveTables())
        joined_tables.makeFakeTable(storage, metadata_snapshot, source_header);

    /// Rewrite JOINs
    if (!has_input && joined_tables.tablesCount() > 1)
    {
        rewriteMultipleJoins(query_ptr, joined_tables.tablesWithColumns(), context->getCurrentDatabase(), settings);

        joined_tables.reset(getSelectQuery());
        joined_tables.resolveTables();

        if (storage && joined_tables.isLeftTableSubquery())
        {
            /// Rewritten with subquery. Free storage locks here.
            storage = {};
            table_lock.reset();
            table_id = StorageID::createEmpty();
        }
    }

    if (!has_input)
    {
        interpreter_subquery = joined_tables.makeLeftTableSubquery(options.subquery());
        if (interpreter_subquery)
            source_header = interpreter_subquery->getSampleBlock();
    }

    joined_tables.rewriteDistributedInAndJoins(query_ptr);

    max_streams = settings.max_threads;
    ASTSelectQuery & query = getSelectQuery();
    std::shared_ptr<TableJoin> table_join = joined_tables.makeTableJoin(query);

    ASTPtr row_policy_filter;
    if (storage)
        row_policy_filter = context->getRowPolicyCondition(table_id.getDatabaseName(), table_id.getTableName(), RowPolicy::SELECT_FILTER);

    StorageView * view = nullptr;
    if (storage)
        view = dynamic_cast<StorageView *>(storage.get());

    auto analyze = [&] (bool try_move_to_prewhere)
    {
        /// Allow push down and other optimizations for VIEW: replace with subquery and rewrite it.
        ASTPtr view_table;
        if (view)
            view->replaceWithSubquery(getSelectQuery(), view_table, metadata_snapshot);

        syntax_analyzer_result = SyntaxAnalyzer(*context).analyzeSelect(
            query_ptr,
            SyntaxAnalyzerResult(source_header.getNamesAndTypesList(), storage, metadata_snapshot),
            options, joined_tables.tablesWithColumns(), required_result_column_names, table_join);

        /// Save scalar sub queries's results in the query context
        if (!options.only_analyze && context->hasQueryContext())
            for (const auto & it : syntax_analyzer_result->getScalars())
                context->getQueryContext().addScalar(it.first, it.second);

        if (view)
        {
            /// Restore original view name. Save rewritten subquery for future usage in StorageView.
            query_info.view_query = view->restoreViewName(getSelectQuery(), view_table);
            view = nullptr;
        }

        if (try_move_to_prewhere && storage && !row_policy_filter && query.where() && !query.prewhere() && !query.final())
        {
            /// PREWHERE optimization: transfer some condition from WHERE to PREWHERE if enabled and viable
            if (const auto * merge_tree = dynamic_cast<const MergeTreeData *>(storage.get()))
            {
                SelectQueryInfo current_info;
                current_info.query = query_ptr;
                current_info.syntax_analyzer_result = syntax_analyzer_result;

                MergeTreeWhereOptimizer{current_info, *context, *merge_tree, metadata_snapshot, syntax_analyzer_result->requiredSourceColumns(), log};
            }
        }

        query_analyzer = std::make_unique<SelectQueryExpressionAnalyzer>(
                query_ptr, syntax_analyzer_result, *context, metadata_snapshot,
                NameSet(required_result_column_names.begin(), required_result_column_names.end()),
                !options.only_analyze, options);

        if (!options.only_analyze)
        {
            if (query.sampleSize() && (input || input_pipe || !storage || !storage->supportsSampling()))
                throw Exception("Illegal SAMPLE: table doesn't support sampling", ErrorCodes::SAMPLING_NOT_SUPPORTED);

            if (query.final() && (input || input_pipe || !storage || !storage->supportsFinal()))
                throw Exception((!input && !input_pipe && storage) ? "Storage " + storage->getName() + " doesn't support FINAL" : "Illegal FINAL", ErrorCodes::ILLEGAL_FINAL);

            if (query.prewhere() && (input || input_pipe || !storage || !storage->supportsPrewhere()))
                throw Exception((!input && !input_pipe && storage) ? "Storage " + storage->getName() + " doesn't support PREWHERE" : "Illegal PREWHERE", ErrorCodes::ILLEGAL_PREWHERE);

            /// Save the new temporary tables in the query context
            for (const auto & it : query_analyzer->getExternalTables())
                if (!context->tryResolveStorageID({"", it.first}, Context::ResolveExternal))
                    context->addExternalTable(it.first, std::move(*it.second));
        }

        if (!options.only_analyze || options.modify_inplace)
        {
            if (syntax_analyzer_result->rewrite_subqueries)
            {
                /// remake interpreter_subquery when PredicateOptimizer rewrites subqueries and main table is subquery
                interpreter_subquery = joined_tables.makeLeftTableSubquery(options.subquery());
            }
        }

        if (interpreter_subquery)
        {
            /// If there is an aggregation in the outer query, WITH TOTALS is ignored in the subquery.
            if (query_analyzer->hasAggregation())
                interpreter_subquery->ignoreWithTotals();
        }

        required_columns = syntax_analyzer_result->requiredSourceColumns();

        if (storage)
        {
            source_header = metadata_snapshot->getSampleBlockForColumns(required_columns, storage->getVirtuals(), storage->getStorageID());

            /// Fix source_header for filter actions.
            if (row_policy_filter)
            {
                filter_info = std::make_shared<FilterInfo>();
                filter_info->column_name = generateFilterActions(filter_info->actions, row_policy_filter, required_columns);
                source_header = metadata_snapshot->getSampleBlockForColumns(
                    filter_info->actions->getRequiredColumns(), storage->getVirtuals(), storage->getStorageID());
            }
        }

        if (!options.only_analyze && storage && filter_info && query.prewhere())
            throw Exception("PREWHERE is not supported if the table is filtered by row-level security expression", ErrorCodes::ILLEGAL_PREWHERE);

        /// Calculate structure of the result.
        result_header = getSampleBlockImpl();
    };

    analyze(settings.optimize_move_to_prewhere);

    bool need_analyze_again = false;
    if (analysis_result.prewhere_constant_filter_description.always_false || analysis_result.prewhere_constant_filter_description.always_true)
    {
        if (analysis_result.prewhere_constant_filter_description.always_true)
            query.setExpression(ASTSelectQuery::Expression::PREWHERE, {});
        else
            query.setExpression(ASTSelectQuery::Expression::PREWHERE, std::make_shared<ASTLiteral>(0u));
        need_analyze_again = true;
    }
    if (analysis_result.where_constant_filter_description.always_false || analysis_result.where_constant_filter_description.always_true)
    {
        if (analysis_result.where_constant_filter_description.always_true)
            query.setExpression(ASTSelectQuery::Expression::WHERE, {});
        else
            query.setExpression(ASTSelectQuery::Expression::WHERE, std::make_shared<ASTLiteral>(0u));
        need_analyze_again = true;
    }
    if (query.prewhere() && query.where())
    {
        /// Filter block in WHERE instead to get better performance
        query.setExpression(ASTSelectQuery::Expression::WHERE, makeASTFunction("and", query.prewhere()->clone(), query.where()->clone()));
        need_analyze_again = true;
    }

    if (need_analyze_again)
    {
        /// Do not try move conditions to PREWHERE for the second time.
        /// Otherwise, we won't be able to fallback from inefficient PREWHERE to WHERE later.
        analyze(/* try_move_to_prewhere = */ false);
    }

    /// If there is no WHERE, filter blocks as usual
    if (query.prewhere() && !query.where())
        analysis_result.prewhere_info->need_filter = true;

    const StorageID & left_table_id = joined_tables.leftTableID();

    if (left_table_id)
        context->checkAccess(AccessType::SELECT, left_table_id, required_columns);

    /// Remove limits for some tables in the `system` database.
    if (left_table_id.database_name == "system")
    {
        static const boost::container::flat_set<String> system_tables_ignoring_quota{"quotas", "quota_limits", "quota_usage", "quotas_usage", "one"};
        if (system_tables_ignoring_quota.count(left_table_id.table_name))
        {
            options.ignore_quota = true;
            options.ignore_limits = true;
        }
    }

    /// Blocks used in expression analysis contains size 1 const columns for constant folding and
    ///  null non-const columns to avoid useless memory allocations. However, a valid block sample
    ///  requires all columns to be of size 0, thus we need to sanitize the block here.
    sanitizeBlock(result_header, true);
}


Block InterpreterSelectQuery::getSampleBlock()
{
    return result_header;
}

void InterpreterSelectQuery::buildQueryPlan(QueryPlan & query_plan)
{
    executeImpl(query_plan, input, std::move(input_pipe));

    /// We must guarantee that result structure is the same as in getSampleBlock()
    if (!blocksHaveEqualStructure(query_plan.getCurrentDataStream().header, result_header))
    {
        auto converting = std::make_unique<ConvertingStep>(query_plan.getCurrentDataStream(), result_header);
        query_plan.addStep(std::move(converting));
    }
}

BlockIO InterpreterSelectQuery::execute()
{
    BlockIO res;
    QueryPlan query_plan;

    buildQueryPlan(query_plan);

    res.pipeline = std::move(*query_plan.buildQueryPipeline());
    return res;
}

Block InterpreterSelectQuery::getSampleBlockImpl()
{
    if (storage && !options.only_analyze)
        from_stage = storage->getQueryProcessingStage(*context, options.to_stage, query_ptr);

    /// Do I need to perform the first part of the pipeline - running on remote servers during distributed processing.
    bool first_stage = from_stage < QueryProcessingStage::WithMergeableState
        && options.to_stage >= QueryProcessingStage::WithMergeableState;
    /// Do I need to execute the second part of the pipeline - running on the initiating server during distributed processing.
    bool second_stage = from_stage <= QueryProcessingStage::WithMergeableState
        && options.to_stage > QueryProcessingStage::WithMergeableState;

    analysis_result = ExpressionAnalysisResult(
            *query_analyzer,
            metadata_snapshot,
            first_stage,
            second_stage,
            options.only_analyze,
            filter_info,
            source_header);

    if (options.to_stage == QueryProcessingStage::Enum::FetchColumns)
    {
        auto header = source_header;

        if (analysis_result.prewhere_info)
        {
            analysis_result.prewhere_info->prewhere_actions->execute(header);
            header = materializeBlock(header);
            if (analysis_result.prewhere_info->remove_prewhere_column)
                header.erase(analysis_result.prewhere_info->prewhere_column_name);
        }
        return header;
    }

    if (options.to_stage == QueryProcessingStage::Enum::WithMergeableState)
    {
        if (!analysis_result.need_aggregate)
            return analysis_result.before_order_and_select->getSampleBlock();

        auto header = analysis_result.before_aggregation->getSampleBlock();

        Block res;

        for (const auto & key : query_analyzer->aggregationKeys())
            res.insert({nullptr, header.getByName(key.name).type, key.name});

        for (const auto & aggregate : query_analyzer->aggregates())
        {
            size_t arguments_size = aggregate.argument_names.size();
            DataTypes argument_types(arguments_size);
            for (size_t j = 0; j < arguments_size; ++j)
                argument_types[j] = header.getByName(aggregate.argument_names[j]).type;

            DataTypePtr type = std::make_shared<DataTypeAggregateFunction>(aggregate.function, argument_types, aggregate.parameters);

            res.insert({nullptr, type, aggregate.column_name});
        }

        return res;
    }

    return analysis_result.final_projection->getSampleBlock();
}

static Field getWithFillFieldValue(const ASTPtr & node, const Context & context)
{
    const auto & [field, type] = evaluateConstantExpression(node, context);

    if (!isColumnedAsNumber(type))
        throw Exception("Illegal type " + type->getName() + " of WITH FILL expression, must be numeric type", ErrorCodes::INVALID_WITH_FILL_EXPRESSION);

    return field;
}

static FillColumnDescription getWithFillDescription(const ASTOrderByElement & order_by_elem, const Context & context)
{
    FillColumnDescription descr;
    if (order_by_elem.fill_from)
        descr.fill_from = getWithFillFieldValue(order_by_elem.fill_from, context);
    if (order_by_elem.fill_to)
        descr.fill_to = getWithFillFieldValue(order_by_elem.fill_to, context);
    if (order_by_elem.fill_step)
        descr.fill_step = getWithFillFieldValue(order_by_elem.fill_step, context);
    else
        descr.fill_step = order_by_elem.direction;

    if (applyVisitor(FieldVisitorAccurateEquals(), descr.fill_step, Field{0}))
        throw Exception("WITH FILL STEP value cannot be zero", ErrorCodes::INVALID_WITH_FILL_EXPRESSION);

    if (order_by_elem.direction == 1)
    {
        if (applyVisitor(FieldVisitorAccurateLess(), descr.fill_step, Field{0}))
            throw Exception("WITH FILL STEP value cannot be negative for sorting in ascending direction",
                ErrorCodes::INVALID_WITH_FILL_EXPRESSION);

        if (!descr.fill_from.isNull() && !descr.fill_to.isNull() &&
            applyVisitor(FieldVisitorAccurateLess(), descr.fill_to, descr.fill_from))
        {
            throw Exception("WITH FILL TO value cannot be less than FROM value for sorting in ascending direction",
                ErrorCodes::INVALID_WITH_FILL_EXPRESSION);
        }
    }
    else
    {
        if (applyVisitor(FieldVisitorAccurateLess(), Field{0}, descr.fill_step))
            throw Exception("WITH FILL STEP value cannot be positive for sorting in descending direction",
                ErrorCodes::INVALID_WITH_FILL_EXPRESSION);

        if (!descr.fill_from.isNull() && !descr.fill_to.isNull() &&
            applyVisitor(FieldVisitorAccurateLess(), descr.fill_from, descr.fill_to))
        {
            throw Exception("WITH FILL FROM value cannot be less than TO value for sorting in descending direction",
                ErrorCodes::INVALID_WITH_FILL_EXPRESSION);
        }
    }

    return descr;
}

static SortDescription getSortDescription(const ASTSelectQuery & query, const Context & context)
{
    SortDescription order_descr;
    order_descr.reserve(query.orderBy()->children.size());
    SpecialSort special_sort = context.getSettings().special_sort.value;
    for (const auto & elem : query.orderBy()->children)
    {
        String name = elem->children.front()->getColumnName();
        const auto & order_by_elem = elem->as<ASTOrderByElement &>();

        std::shared_ptr<Collator> collator;
        if (order_by_elem.collation)
            collator = std::make_shared<Collator>(order_by_elem.collation->as<ASTLiteral &>().value.get<String>());

        if (order_by_elem.with_fill)
        {
            FillColumnDescription fill_desc = getWithFillDescription(order_by_elem, context);
            order_descr.emplace_back(name, order_by_elem.direction,
                order_by_elem.nulls_direction, collator, special_sort, true, fill_desc);
        }
        else
            order_descr.emplace_back(name, order_by_elem.direction, order_by_elem.nulls_direction, collator, special_sort);
    }

    return order_descr;
}

static SortDescription getSortDescriptionFromGroupBy(const ASTSelectQuery & query)
{
    SortDescription order_descr;
    order_descr.reserve(query.groupBy()->children.size());

    for (const auto & elem : query.groupBy()->children)
    {
        String name = elem->getColumnName();
        order_descr.emplace_back(name, 1, 1);
    }

    return order_descr;
}

static UInt64 getLimitUIntValue(const ASTPtr & node, const Context & context, const std::string & expr)
{
    const auto & [field, type] = evaluateConstantExpression(node, context);

    if (!isNativeNumber(type))
        throw Exception("Illegal type " + type->getName() + " of " + expr + " expression, must be numeric type", ErrorCodes::INVALID_LIMIT_EXPRESSION);

    Field converted = convertFieldToType(field, DataTypeUInt64());
    if (converted.isNull())
        throw Exception("The value " + applyVisitor(FieldVisitorToString(), field) + " of " + expr + " expression is not representable as UInt64", ErrorCodes::INVALID_LIMIT_EXPRESSION);

    return converted.safeGet<UInt64>();
}


static std::pair<UInt64, UInt64> getLimitLengthAndOffset(const ASTSelectQuery & query, const Context & context)
{
    UInt64 length = 0;
    UInt64 offset = 0;

    if (query.limitLength())
    {
        length = getLimitUIntValue(query.limitLength(), context, "LIMIT");
        if (query.limitOffset() && length)
            offset = getLimitUIntValue(query.limitOffset(), context, "OFFSET");
    }
    else if (query.limitOffset())
        offset = getLimitUIntValue(query.limitOffset(), context, "OFFSET");
    return {length, offset};
}


static UInt64 getLimitForSorting(const ASTSelectQuery & query, const Context & context)
{
    /// Partial sort can be done if there is LIMIT but no DISTINCT or LIMIT BY, neither ARRAY JOIN.
    if (!query.distinct && !query.limitBy() && !query.limit_with_ties && !query.arrayJoinExpressionList() && query.limitLength())
    {
        auto [limit_length, limit_offset] = getLimitLengthAndOffset(query, context);
        return limit_length + limit_offset;
    }
    return 0;
}


static bool hasWithTotalsInAnySubqueryInFromClause(const ASTSelectQuery & query)
{
    if (query.group_by_with_totals)
        return true;

    /** NOTE You can also check that the table in the subquery is distributed, and that it only looks at one shard.
      * In other cases, totals will be computed on the initiating server of the query, and it is not necessary to read the data to the end.
      */

    if (auto query_table = extractTableExpression(query, 0))
    {
        if (const auto * ast_union = query_table->as<ASTSelectWithUnionQuery>())
        {
            for (const auto & elem : ast_union->list_of_selects->children)
                if (hasWithTotalsInAnySubqueryInFromClause(elem->as<ASTSelectQuery &>()))
                    return true;
        }
    }

    return false;
}


void InterpreterSelectQuery::executeImpl(QueryPlan & query_plan, const BlockInputStreamPtr & prepared_input, std::optional<Pipe> prepared_pipe)
{
    /** Streams of data. When the query is executed in parallel, we have several data streams.
     *  If there is no GROUP BY, then perform all operations before ORDER BY and LIMIT in parallel, then
     *  if there is an ORDER BY, then glue the streams using ResizeProcessor, and then MergeSorting transforms,
     *  if not, then glue it using ResizeProcessor,
     *  then apply LIMIT.
     *  If there is GROUP BY, then we will perform all operations up to GROUP BY, inclusive, in parallel;
     *  a parallel GROUP BY will glue streams into one,
     *  then perform the remaining operations with one resulting stream.
     */

    /// Now we will compose block streams that perform the necessary actions.
    auto & query = getSelectQuery();
    const Settings & settings = context->getSettingsRef();
    auto & expressions = analysis_result;
    const auto & subqueries_for_sets = query_analyzer->getSubqueriesForSets();
    bool intermediate_stage = false;

    if (options.only_analyze)
    {
        auto read_nothing = std::make_unique<ReadNothingStep>(source_header);
        query_plan.addStep(std::move(read_nothing));

        if (expressions.prewhere_info)
        {
            auto prewhere_step = std::make_unique<FilterStep>(
                    query_plan.getCurrentDataStream(),
                    expressions.prewhere_info->prewhere_actions,
                    expressions.prewhere_info->prewhere_column_name,
                    expressions.prewhere_info->remove_prewhere_column);

            prewhere_step->setStepDescription("PREWHERE");
            query_plan.addStep(std::move(prewhere_step));

            // To remove additional columns in dry run
            // For example, sample column which can be removed in this stage
            if (expressions.prewhere_info->remove_columns_actions)
            {
                auto remove_columns = std::make_unique<ExpressionStep>(
                        query_plan.getCurrentDataStream(),
                        expressions.prewhere_info->remove_columns_actions);

                remove_columns->setStepDescription("Remove unnecessary columns after PREWHERE");
                query_plan.addStep(std::move(remove_columns));
            }
        }
    }
    else
    {
        if (prepared_input)
        {
            auto prepared_source_step = std::make_unique<ReadFromPreparedSource>(
                    Pipe(std::make_shared<SourceFromInputStream>(prepared_input)), context);
            query_plan.addStep(std::move(prepared_source_step));
        }
        else if (prepared_pipe)
        {
            auto prepared_source_step = std::make_unique<ReadFromPreparedSource>(std::move(*prepared_pipe), context);
            query_plan.addStep(std::move(prepared_source_step));
        }

        if (from_stage == QueryProcessingStage::WithMergeableState &&
            options.to_stage == QueryProcessingStage::WithMergeableState)
            intermediate_stage = true;

        if (storage && expressions.filter_info && expressions.prewhere_info)
            throw Exception("PREWHERE is not supported if the table is filtered by row-level security expression", ErrorCodes::ILLEGAL_PREWHERE);

        /** Read the data from Storage. from_stage - to what stage the request was completed in Storage. */
        executeFetchColumns(from_stage, query_plan, expressions.prewhere_info, expressions.columns_to_remove_after_prewhere);

        LOG_TRACE(log, "{} -> {}", QueryProcessingStage::toString(from_stage), QueryProcessingStage::toString(options.to_stage));
    }

    if (options.to_stage > QueryProcessingStage::FetchColumns)
    {
        /// Do I need to aggregate in a separate row rows that have not passed max_rows_to_group_by.
        bool aggregate_overflow_row =
            expressions.need_aggregate &&
            query.group_by_with_totals &&
            settings.max_rows_to_group_by &&
            settings.group_by_overflow_mode == OverflowMode::ANY &&
            settings.totals_mode != TotalsMode::AFTER_HAVING_EXCLUSIVE;

        /// Do I need to immediately finalize the aggregate functions after the aggregation?
        bool aggregate_final =
            expressions.need_aggregate &&
            options.to_stage > QueryProcessingStage::WithMergeableState &&
            !query.group_by_with_totals && !query.group_by_with_rollup && !query.group_by_with_cube;

        auto preliminary_sort = [&]()
        {
            /** For distributed query processing,
              *  if no GROUP, HAVING set,
              *  but there is an ORDER or LIMIT,
              *  then we will perform the preliminary sorting and LIMIT on the remote server.
              */
            if (!expressions.second_stage && !expressions.need_aggregate && !expressions.hasHaving())
            {
                if (expressions.has_order_by)
                    executeOrder(query_plan, query_info.input_order_info);

                if (expressions.has_order_by && query.limitLength())
                    executeDistinct(query_plan, false, expressions.selected_columns, true);

                if (expressions.hasLimitBy())
                {
                    executeExpression(query_plan, expressions.before_limit_by, "Before LIMIT BY");
                    executeLimitBy(query_plan);
                }

                if (query.limitLength())
                    executePreLimit(query_plan, true);
            }
        };

        if (intermediate_stage)
        {
            if (expressions.first_stage || expressions.second_stage)
                throw Exception("Query with intermediate stage cannot have any other stages", ErrorCodes::LOGICAL_ERROR);

            preliminary_sort();
            if (expressions.need_aggregate)
                executeMergeAggregated(query_plan, aggregate_overflow_row, aggregate_final);
        }

        if (expressions.first_stage)
        {
            if (expressions.hasFilter())
            {
                auto row_level_security_step = std::make_unique<FilterStep>(
                        query_plan.getCurrentDataStream(),
                        expressions.filter_info->actions,
                        expressions.filter_info->column_name,
                        expressions.filter_info->do_remove_column);

                row_level_security_step->setStepDescription("Row-level security filter");
                query_plan.addStep(std::move(row_level_security_step));
            }

            if (expressions.before_join)
            {
                QueryPlanStepPtr before_join_step = std::make_unique<ExpressionStep>(
                    query_plan.getCurrentDataStream(),
                    expressions.before_join);
                before_join_step->setStepDescription("Before JOIN");
                query_plan.addStep(std::move(before_join_step));
            }

            if (expressions.hasJoin())
            {
                Block join_result_sample;
                JoinPtr join = expressions.join->getTableJoinAlgo();

                join_result_sample = InflatingExpressionTransform::transformHeader(
                    query_plan.getCurrentDataStream().header, expressions.join);

                QueryPlanStepPtr join_step = std::make_unique<InflatingExpressionStep>(
                    query_plan.getCurrentDataStream(),
                    expressions.join);

                join_step->setStepDescription("JOIN");
                query_plan.addStep(std::move(join_step));

                if (auto stream = join->createStreamWithNonJoinedRows(join_result_sample, settings.max_block_size))
                {
<<<<<<< HEAD
                    if (auto stream = join->createStreamWithNonJoinedRows(join_result_sample, settings.max_block_size))
                    {
                        auto source = std::make_shared<SourceFromInputStream>(std::move(stream));
                        auto add_non_joined_rows_step = std::make_unique<AddingDelayedSourceStep>(
                                query_plan.getCurrentDataStream(), std::move(source));
=======
                    auto source = std::make_shared<SourceFromInputStream>(std::move(stream));
                    auto add_non_joined_rows_step = std::make_unique<AddingDelayedStreamStep>(
                            query_plan.getCurrentDataStream(), std::move(source));
>>>>>>> 1b1c32fe

                    add_non_joined_rows_step->setStepDescription("Add non-joined rows after JOIN");
                    query_plan.addStep(std::move(add_non_joined_rows_step));
                }
            }

            if (expressions.hasWhere())
                executeWhere(query_plan, expressions.before_where, expressions.remove_where_filter);

            if (expressions.need_aggregate)
            {
                executeAggregation(query_plan, expressions.before_aggregation, aggregate_overflow_row, aggregate_final, query_info.input_order_info);
                /// We need to reset input order info, so that executeOrder can't use  it
                query_info.input_order_info.reset();
            }
            else
            {
                executeExpression(query_plan, expressions.before_order_and_select, "Before ORDER BY and SELECT");
                executeDistinct(query_plan, true, expressions.selected_columns, true);
            }

            preliminary_sort();

            // If there is no global subqueries, we can run subqueries only when receive them on server.
            if (!query_analyzer->hasGlobalSubqueries() && !subqueries_for_sets.empty())
                executeSubqueriesInSetsAndJoins(query_plan, subqueries_for_sets);
        }

        if (expressions.second_stage)
        {
            if (expressions.need_aggregate)
            {
                /// If you need to combine aggregated results from multiple servers
                if (!expressions.first_stage)
                    executeMergeAggregated(query_plan, aggregate_overflow_row, aggregate_final);

                if (!aggregate_final)
                {
                    if (query.group_by_with_totals)
                    {
                        bool final = !query.group_by_with_rollup && !query.group_by_with_cube;
                        executeTotalsAndHaving(query_plan, expressions.hasHaving(), expressions.before_having, aggregate_overflow_row, final);
                    }

                    if (query.group_by_with_rollup)
                        executeRollupOrCube(query_plan, Modificator::ROLLUP);
                    else if (query.group_by_with_cube)
                        executeRollupOrCube(query_plan, Modificator::CUBE);

                    if ((query.group_by_with_rollup || query.group_by_with_cube) && expressions.hasHaving())
                    {
                        if (query.group_by_with_totals)
                            throw Exception("WITH TOTALS and WITH ROLLUP or CUBE are not supported together in presence of HAVING", ErrorCodes::NOT_IMPLEMENTED);
                        executeHaving(query_plan, expressions.before_having);
                    }
                }
                else if (expressions.hasHaving())
                    executeHaving(query_plan, expressions.before_having);

                executeExpression(query_plan, expressions.before_order_and_select, "Before ORDER BY and SELECT");
                executeDistinct(query_plan, true, expressions.selected_columns, true);

            }
            else if (query.group_by_with_totals || query.group_by_with_rollup || query.group_by_with_cube)
                throw Exception("WITH TOTALS, ROLLUP or CUBE are not supported without aggregation", ErrorCodes::NOT_IMPLEMENTED);

            if (expressions.has_order_by)
            {
                /** If there is an ORDER BY for distributed query processing,
                  *  but there is no aggregation, then on the remote servers ORDER BY was made
                  *  - therefore, we merge the sorted streams from remote servers.
                  */

                if (!expressions.first_stage && !expressions.need_aggregate && !(query.group_by_with_totals && !aggregate_final))
                    executeMergeSorted(query_plan, "before ORDER BY");
                else    /// Otherwise, just sort.
                    executeOrder(query_plan, query_info.input_order_info);
            }

            /** Optimization - if there are several sources and there is LIMIT, then first apply the preliminary LIMIT,
              * limiting the number of rows in each up to `offset + limit`.
              */
            bool has_prelimit = false;
            if (query.limitLength() && !query.limit_with_ties && !hasWithTotalsInAnySubqueryInFromClause(query) &&
                !query.arrayJoinExpressionList() && !query.distinct && !expressions.hasLimitBy() && !settings.extremes)
            {
                executePreLimit(query_plan, false);
                has_prelimit = true;
            }

            /** If there was more than one stream,
              * then DISTINCT needs to be performed once again after merging all streams.
              */
            if (query.distinct)
                executeDistinct(query_plan, false, expressions.selected_columns, false);

            if (expressions.hasLimitBy())
            {
                executeExpression(query_plan, expressions.before_limit_by, "Before LIMIT BY");
                executeLimitBy(query_plan);
            }

            executeWithFill(query_plan);

            /// If we have 'WITH TIES', we need execute limit before projection,
            /// because in that case columns from 'ORDER BY' are used.
            if (query.limit_with_ties)
            {
                executeLimit(query_plan);
                has_prelimit = true;
            }

            /** We must do projection after DISTINCT because projection may remove some columns.
              */
            executeProjection(query_plan, expressions.final_projection);

            /** Extremes are calculated before LIMIT, but after LIMIT BY. This is Ok.
              */
            executeExtremes(query_plan);

            if (!has_prelimit)  /// Limit is no longer needed if there is prelimit.
                executeLimit(query_plan);

            executeOffset(query_plan);
        }
    }

    if (query_analyzer->hasGlobalSubqueries() && !subqueries_for_sets.empty())
        executeSubqueriesInSetsAndJoins(query_plan, subqueries_for_sets);
}

void InterpreterSelectQuery::executeFetchColumns(
    QueryProcessingStage::Enum processing_stage, QueryPlan & query_plan,
    const PrewhereInfoPtr & prewhere_info, const Names & columns_to_remove_after_prewhere)
{
    auto & query = getSelectQuery();
    const Settings & settings = context->getSettingsRef();

    /// Optimization for trivial query like SELECT count() FROM table.
    bool optimize_trivial_count =
        syntax_analyzer_result->optimize_trivial_count
        && storage
        && !filter_info
        && processing_stage == QueryProcessingStage::FetchColumns
        && query_analyzer->hasAggregation()
        && (query_analyzer->aggregates().size() == 1)
        && typeid_cast<AggregateFunctionCount *>(query_analyzer->aggregates()[0].function.get());

    if (optimize_trivial_count)
    {
        const auto & desc = query_analyzer->aggregates()[0];
        const auto & func = desc.function;
        std::optional<UInt64> num_rows = storage->totalRows();
        if (num_rows)
        {
            AggregateFunctionCount & agg_count = static_cast<AggregateFunctionCount &>(*func);

            /// We will process it up to "WithMergeableState".
            std::vector<char> state(agg_count.sizeOfData());
            AggregateDataPtr place = state.data();

            agg_count.create(place);
            SCOPE_EXIT(agg_count.destroy(place));

            agg_count.set(place, *num_rows);

            auto column = ColumnAggregateFunction::create(func);
            column->insertFrom(place);

            auto header = analysis_result.before_aggregation->getSampleBlock();
            size_t arguments_size = desc.argument_names.size();
            DataTypes argument_types(arguments_size);
            for (size_t j = 0; j < arguments_size; ++j)
                argument_types[j] = header.getByName(desc.argument_names[j]).type;

            Block block_with_count{
                {std::move(column), std::make_shared<DataTypeAggregateFunction>(func, argument_types, desc.parameters), desc.column_name}};

            auto istream = std::make_shared<OneBlockInputStream>(block_with_count);
            auto prepared_count = std::make_unique<ReadFromPreparedSource>(Pipe(std::make_shared<SourceFromInputStream>(istream)), context);
            prepared_count->setStepDescription("Optimized trivial count");
            query_plan.addStep(std::move(prepared_count));
            from_stage = QueryProcessingStage::WithMergeableState;
            analysis_result.first_stage = false;
            return;
        }
    }

    /// Actions to calculate ALIAS if required.
    ExpressionActionsPtr alias_actions;

    if (storage)
    {
        /// Append columns from the table filter to required
        auto row_policy_filter = context->getRowPolicyCondition(table_id.getDatabaseName(), table_id.getTableName(), RowPolicy::SELECT_FILTER);
        if (row_policy_filter)
        {
            auto initial_required_columns = required_columns;
            ExpressionActionsPtr actions;
            generateFilterActions(actions, row_policy_filter, initial_required_columns);
            auto required_columns_from_filter = actions->getRequiredColumns();

            for (const auto & column : required_columns_from_filter)
            {
                if (required_columns.end() == std::find(required_columns.begin(), required_columns.end(), column))
                    required_columns.push_back(column);
            }
        }

        /// Detect, if ALIAS columns are required for query execution
        auto alias_columns_required = false;
        const ColumnsDescription & storage_columns = metadata_snapshot->getColumns();
        for (const auto & column_name : required_columns)
        {
            auto column_default = storage_columns.getDefault(column_name);
            if (column_default && column_default->kind == ColumnDefaultKind::Alias)
            {
                alias_columns_required = true;
                break;
            }
        }

        /// There are multiple sources of required columns:
        ///  - raw required columns,
        ///  - columns deduced from ALIAS columns,
        ///  - raw required columns from PREWHERE,
        ///  - columns deduced from ALIAS columns from PREWHERE.
        /// PREWHERE is a special case, since we need to resolve it and pass directly to `IStorage::read()`
        /// before any other executions.
        if (alias_columns_required)
        {
            NameSet required_columns_from_prewhere; /// Set of all (including ALIAS) required columns for PREWHERE
            NameSet required_aliases_from_prewhere; /// Set of ALIAS required columns for PREWHERE

            if (prewhere_info)
            {
                /// Get some columns directly from PREWHERE expression actions
                auto prewhere_required_columns = prewhere_info->prewhere_actions->getRequiredColumns();
                required_columns_from_prewhere.insert(prewhere_required_columns.begin(), prewhere_required_columns.end());
            }

            /// Expression, that contains all raw required columns
            ASTPtr required_columns_all_expr = std::make_shared<ASTExpressionList>();

            /// Expression, that contains raw required columns for PREWHERE
            ASTPtr required_columns_from_prewhere_expr = std::make_shared<ASTExpressionList>();

            /// Sort out already known required columns between expressions,
            /// also populate `required_aliases_from_prewhere`.
            for (const auto & column : required_columns)
            {
                ASTPtr column_expr;
                const auto column_default = storage_columns.getDefault(column);
                bool is_alias = column_default && column_default->kind == ColumnDefaultKind::Alias;
                if (is_alias)
                {
                    auto column_decl = storage_columns.get(column);
                    /// TODO: can make CAST only if the type is different (but requires SyntaxAnalyzer).
                    auto cast_column_default = addTypeConversionToAST(column_default->expression->clone(), column_decl.type->getName());
                    column_expr = setAlias(cast_column_default->clone(), column);
                }
                else
                    column_expr = std::make_shared<ASTIdentifier>(column);

                if (required_columns_from_prewhere.count(column))
                {
                    required_columns_from_prewhere_expr->children.emplace_back(std::move(column_expr));

                    if (is_alias)
                        required_aliases_from_prewhere.insert(column);
                }
                else
                    required_columns_all_expr->children.emplace_back(std::move(column_expr));
            }

            /// Columns, which we will get after prewhere and filter executions.
            NamesAndTypesList required_columns_after_prewhere;
            NameSet required_columns_after_prewhere_set;

            /// Collect required columns from prewhere expression actions.
            if (prewhere_info)
            {
                NameSet columns_to_remove(columns_to_remove_after_prewhere.begin(), columns_to_remove_after_prewhere.end());
                Block prewhere_actions_result = prewhere_info->prewhere_actions->getSampleBlock();

                /// Populate required columns with the columns, added by PREWHERE actions and not removed afterwards.
                /// XXX: looks hacky that we already know which columns after PREWHERE we won't need for sure.
                for (const auto & column : prewhere_actions_result)
                {
                    if (prewhere_info->remove_prewhere_column && column.name == prewhere_info->prewhere_column_name)
                        continue;

                    if (columns_to_remove.count(column.name))
                        continue;

                    required_columns_all_expr->children.emplace_back(std::make_shared<ASTIdentifier>(column.name));
                    required_columns_after_prewhere.emplace_back(column.name, column.type);
                }

                required_columns_after_prewhere_set
                    = ext::map<NameSet>(required_columns_after_prewhere, [](const auto & it) { return it.name; });
            }

            auto syntax_result = SyntaxAnalyzer(*context).analyze(required_columns_all_expr, required_columns_after_prewhere, storage, metadata_snapshot);
            alias_actions = ExpressionAnalyzer(required_columns_all_expr, syntax_result, *context).getActions(true);

            /// The set of required columns could be added as a result of adding an action to calculate ALIAS.
            required_columns = alias_actions->getRequiredColumns();

            /// Do not remove prewhere filter if it is a column which is used as alias.
            if (prewhere_info && prewhere_info->remove_prewhere_column)
                if (required_columns.end()
                    != std::find(required_columns.begin(), required_columns.end(), prewhere_info->prewhere_column_name))
                    prewhere_info->remove_prewhere_column = false;

            /// Remove columns which will be added by prewhere.
            required_columns.erase(std::remove_if(required_columns.begin(), required_columns.end(), [&](const String & name)
            {
                return required_columns_after_prewhere_set.count(name) != 0;
            }), required_columns.end());

            if (prewhere_info)
            {
                /// Don't remove columns which are needed to be aliased.
                auto new_actions = std::make_shared<ExpressionActions>(prewhere_info->prewhere_actions->getRequiredColumnsWithTypes(), *context);
                for (const auto & action : prewhere_info->prewhere_actions->getActions())
                {
                    if (action.type != ExpressionAction::REMOVE_COLUMN
                        || required_columns.end() == std::find(required_columns.begin(), required_columns.end(), action.source_name))
                        new_actions->add(action);
                }
                prewhere_info->prewhere_actions = std::move(new_actions);

                auto analyzed_result
                    = SyntaxAnalyzer(*context).analyze(required_columns_from_prewhere_expr, metadata_snapshot->getColumns().getAllPhysical());
                prewhere_info->alias_actions
                    = ExpressionAnalyzer(required_columns_from_prewhere_expr, analyzed_result, *context).getActions(true, false);

                /// Add (physical?) columns required by alias actions.
                auto required_columns_from_alias = prewhere_info->alias_actions->getRequiredColumns();
                Block prewhere_actions_result = prewhere_info->prewhere_actions->getSampleBlock();
                for (auto & column : required_columns_from_alias)
                    if (!prewhere_actions_result.has(column))
                        if (required_columns.end() == std::find(required_columns.begin(), required_columns.end(), column))
                            required_columns.push_back(column);

                /// Add physical columns required by prewhere actions.
                for (const auto & column : required_columns_from_prewhere)
                    if (required_aliases_from_prewhere.count(column) == 0)
                        if (required_columns.end() == std::find(required_columns.begin(), required_columns.end(), column))
                            required_columns.push_back(column);
            }
        }
    }

    /// Limitation on the number of columns to read.
    /// It's not applied in 'only_analyze' mode, because the query could be analyzed without removal of unnecessary columns.
    if (!options.only_analyze && settings.max_columns_to_read && required_columns.size() > settings.max_columns_to_read)
        throw Exception("Limit for number of columns to read exceeded. "
            "Requested: " + toString(required_columns.size())
            + ", maximum: " + settings.max_columns_to_read.toString(),
            ErrorCodes::TOO_MANY_COLUMNS);

    /// General limit for the number of threads.
    query_plan.setMaxThreads(settings.max_threads);

    /** With distributed query processing, almost no computations are done in the threads,
     *  but wait and receive data from remote servers.
     *  If we have 20 remote servers, and max_threads = 8, then it would not be very good
     *  connect and ask only 8 servers at a time.
     *  To simultaneously query more remote servers,
     *  instead of max_threads, max_distributed_connections is used.
     */
    bool is_remote = false;
    if (storage && storage->isRemote())
    {
        is_remote = true;
        max_streams = settings.max_distributed_connections;
        query_plan.setMaxThreads(max_streams);
    }

    UInt64 max_block_size = settings.max_block_size;

    auto [limit_length, limit_offset] = getLimitLengthAndOffset(query, *context);

    /** Optimization - if not specified DISTINCT, WHERE, GROUP, HAVING, ORDER, LIMIT BY, WITH TIES but LIMIT is specified, and limit + offset < max_block_size,
     *  then as the block size we will use limit + offset (not to read more from the table than requested),
     *  and also set the number of threads to 1.
     */
    if (!query.distinct
        && !query.limit_with_ties
        && !query.prewhere()
        && !query.where()
        && !query.groupBy()
        && !query.having()
        && !query.orderBy()
        && !query.limitBy()
        && query.limitLength()
        && !query_analyzer->hasAggregation()
        && limit_length + limit_offset < max_block_size)
    {
        max_block_size = std::max(UInt64(1), limit_length + limit_offset);
        max_streams = 1;
        query_plan.setMaxThreads(max_streams);
    }

    if (!max_block_size)
        throw Exception("Setting 'max_block_size' cannot be zero", ErrorCodes::PARAMETER_OUT_OF_BOUND);

    /// Initialize the initial data streams to which the query transforms are superimposed. Table or subquery or prepared input?
    if (query_plan.isInitialized())
    {
        /// Prepared input.
    }
    else if (interpreter_subquery)
    {
        /// Subquery.
        /// If we need less number of columns that subquery have - update the interpreter.
        if (required_columns.size() < source_header.columns())
        {
            ASTPtr subquery = extractTableExpression(query, 0);
            if (!subquery)
                throw Exception("Subquery expected", ErrorCodes::LOGICAL_ERROR);

            interpreter_subquery = std::make_unique<InterpreterSelectWithUnionQuery>(
                subquery, getSubqueryContext(*context),
                options.copy().subquery().noModify(), required_columns);

            if (query_analyzer->hasAggregation())
                interpreter_subquery->ignoreWithTotals();
        }

        interpreter_subquery->buildQueryPlan(query_plan);
        query_plan.addInterpreterContext(context);
    }
    else if (storage)
    {
        /// Table.
        if (max_streams == 0)
            throw Exception("Logical error: zero number of streams requested", ErrorCodes::LOGICAL_ERROR);

        /// If necessary, we request more sources than the number of threads - to distribute the work evenly over the threads.
        if (max_streams > 1 && !is_remote)
            max_streams *= settings.max_streams_to_max_threads_ratio;

        query_info.query = query_ptr;
        query_info.syntax_analyzer_result = syntax_analyzer_result;
        query_info.sets = query_analyzer->getPreparedSets();
        query_info.prewhere_info = prewhere_info;

        /// Create optimizer with prepared actions.
        /// Maybe we will need to calc input_order_info later, e.g. while reading from StorageMerge.
        if (analysis_result.optimize_read_in_order || analysis_result.optimize_aggregation_in_order)
        {
            if (analysis_result.optimize_read_in_order)
                query_info.order_optimizer = std::make_shared<ReadInOrderOptimizer>(
                    analysis_result.order_by_elements_actions,
                    getSortDescription(query, *context),
                    query_info.syntax_analyzer_result);
            else
                query_info.order_optimizer = std::make_shared<ReadInOrderOptimizer>(
                    analysis_result.group_by_elements_actions,
                    getSortDescriptionFromGroupBy(query),
                    query_info.syntax_analyzer_result);

            query_info.input_order_info = query_info.order_optimizer->getInputOrder(storage, metadata_snapshot);
        }

        auto read_step = std::make_unique<ReadFromStorageStep>(
            table_lock, metadata_snapshot, options, storage,
                required_columns, query_info, context, processing_stage, max_block_size, max_streams);

        read_step->setStepDescription("Read from " + storage->getName());
        query_plan.addStep(std::move(read_step));
    }
    else
        throw Exception("Logical error in InterpreterSelectQuery: nowhere to read", ErrorCodes::LOGICAL_ERROR);

    /// Aliases in table declaration.
    if (processing_stage == QueryProcessingStage::FetchColumns && alias_actions)
    {
        auto table_aliases = std::make_unique<ExpressionStep>(query_plan.getCurrentDataStream(), alias_actions);
        table_aliases->setStepDescription("Add table aliases");
        query_plan.addStep(std::move(table_aliases));
    }
}


void InterpreterSelectQuery::executeWhere(QueryPlan & query_plan, const ExpressionActionsPtr & expression, bool remove_filter)
{
    auto where_step = std::make_unique<FilterStep>(
            query_plan.getCurrentDataStream(),
            expression,
            getSelectQuery().where()->getColumnName(),
            remove_filter);

    where_step->setStepDescription("WHERE");
    query_plan.addStep(std::move(where_step));
}


void InterpreterSelectQuery::executeAggregation(QueryPlan & query_plan, const ExpressionActionsPtr & expression, bool overflow_row, bool final, InputOrderInfoPtr group_by_info)
{
    auto expression_before_aggregation = std::make_unique<ExpressionStep>(query_plan.getCurrentDataStream(), expression);
    expression_before_aggregation->setStepDescription("Before GROUP BY");
    query_plan.addStep(std::move(expression_before_aggregation));

    const auto & header_before_aggregation = query_plan.getCurrentDataStream().header;
    ColumnNumbers keys;
    for (const auto & key : query_analyzer->aggregationKeys())
        keys.push_back(header_before_aggregation.getPositionByName(key.name));

    AggregateDescriptions aggregates = query_analyzer->aggregates();
    for (auto & descr : aggregates)
        if (descr.arguments.empty())
            for (const auto & name : descr.argument_names)
                descr.arguments.push_back(header_before_aggregation.getPositionByName(name));

    const Settings & settings = context->getSettingsRef();

    Aggregator::Params params(header_before_aggregation, keys, aggregates,
                              overflow_row, settings.max_rows_to_group_by, settings.group_by_overflow_mode,
                              settings.group_by_two_level_threshold,
                              settings.group_by_two_level_threshold_bytes,
                              settings.max_bytes_before_external_group_by,
                              settings.empty_result_for_aggregation_by_empty_set,
                              context->getTemporaryVolume(),
                              settings.max_threads,
                              settings.min_free_disk_space_for_temporary_data);

    SortDescription group_by_sort_description;

    if (group_by_info && settings.optimize_aggregation_in_order)
        group_by_sort_description = getSortDescriptionFromGroupBy(getSelectQuery());
    else
        group_by_info = nullptr;

    auto merge_threads = max_streams;
    auto temporary_data_merge_threads = settings.aggregation_memory_efficient_merge_threads
                                        ? static_cast<size_t>(settings.aggregation_memory_efficient_merge_threads)
                                        : static_cast<size_t>(settings.max_threads);

    bool storage_has_evenly_distributed_read = storage && storage->hasEvenlyDistributedRead();

    auto aggregating_step = std::make_unique<AggregatingStep>(
            query_plan.getCurrentDataStream(),
            params, final,
            settings.max_block_size,
            merge_threads,
            temporary_data_merge_threads,
            storage_has_evenly_distributed_read,
            std::move(group_by_info),
            std::move(group_by_sort_description));

    query_plan.addStep(std::move(aggregating_step));
}


void InterpreterSelectQuery::executeMergeAggregated(QueryPlan & query_plan, bool overflow_row, bool final)
{
    const auto & header_before_merge = query_plan.getCurrentDataStream().header;

    ColumnNumbers keys;
    for (const auto & key : query_analyzer->aggregationKeys())
        keys.push_back(header_before_merge.getPositionByName(key.name));

    /** There are two modes of distributed aggregation.
      *
      * 1. In different threads read from the remote servers blocks.
      * Save all the blocks in the RAM. Merge blocks.
      * If the aggregation is two-level - parallelize to the number of buckets.
      *
      * 2. In one thread, read blocks from different servers in order.
      * RAM stores only one block from each server.
      * If the aggregation is a two-level aggregation, we consistently merge the blocks of each next level.
      *
      * The second option consumes less memory (up to 256 times less)
      *  in the case of two-level aggregation, which is used for large results after GROUP BY,
      *  but it can work more slowly.
      */

    const Settings & settings = context->getSettingsRef();

    Aggregator::Params params(header_before_merge, keys, query_analyzer->aggregates(), overflow_row, settings.max_threads);

    auto transform_params = std::make_shared<AggregatingTransformParams>(params, final);

    auto merging_aggregated = std::make_unique<MergingAggregatedStep>(
            query_plan.getCurrentDataStream(),
            std::move(transform_params),
            settings.distributed_aggregation_memory_efficient,
            settings.max_threads,
            settings.aggregation_memory_efficient_merge_threads);

    query_plan.addStep(std::move(merging_aggregated));
}


void InterpreterSelectQuery::executeHaving(QueryPlan & query_plan, const ExpressionActionsPtr & expression)
{
    auto having_step = std::make_unique<FilterStep>(
            query_plan.getCurrentDataStream(),
            expression, getSelectQuery().having()->getColumnName(), false);

    having_step->setStepDescription("HAVING");
    query_plan.addStep(std::move(having_step));
}


void InterpreterSelectQuery::executeTotalsAndHaving(QueryPlan & query_plan, bool has_having, const ExpressionActionsPtr & expression, bool overflow_row, bool final)
{
    const Settings & settings = context->getSettingsRef();

    auto totals_having_step = std::make_unique<TotalsHavingStep>(
            query_plan.getCurrentDataStream(),
            overflow_row, expression,
            has_having ? getSelectQuery().having()->getColumnName() : "",
            settings.totals_mode, settings.totals_auto_threshold, final);

    query_plan.addStep(std::move(totals_having_step));
}


void InterpreterSelectQuery::executeRollupOrCube(QueryPlan & query_plan, Modificator modificator)
{
    const auto & header_before_transform = query_plan.getCurrentDataStream().header;

    ColumnNumbers keys;

    for (const auto & key : query_analyzer->aggregationKeys())
        keys.push_back(header_before_transform.getPositionByName(key.name));

    const Settings & settings = context->getSettingsRef();

    Aggregator::Params params(header_before_transform, keys, query_analyzer->aggregates(),
                              false, settings.max_rows_to_group_by, settings.group_by_overflow_mode,
                              SettingUInt64(0), SettingUInt64(0),
                              settings.max_bytes_before_external_group_by, settings.empty_result_for_aggregation_by_empty_set,
                              context->getTemporaryVolume(), settings.max_threads, settings.min_free_disk_space_for_temporary_data);

    auto transform_params = std::make_shared<AggregatingTransformParams>(params, true);

    QueryPlanStepPtr step;
    if (modificator == Modificator::ROLLUP)
        step = std::make_unique<RollupStep>(query_plan.getCurrentDataStream(), std::move(transform_params));
    else
        step = std::make_unique<CubeStep>(query_plan.getCurrentDataStream(), std::move(transform_params));

    query_plan.addStep(std::move(step));
}


void InterpreterSelectQuery::executeExpression(QueryPlan & query_plan, const ExpressionActionsPtr & expression, const std::string & description)
{
    auto expression_step = std::make_unique<ExpressionStep>(query_plan.getCurrentDataStream(), expression);

    expression_step->setStepDescription(description);
    query_plan.addStep(std::move(expression_step));
}


void InterpreterSelectQuery::executeOrderOptimized(QueryPlan & query_plan, InputOrderInfoPtr input_sorting_info, UInt64 limit, SortDescription & output_order_descr)
{
    const Settings & settings = context->getSettingsRef();

    auto finish_sorting_step = std::make_unique<FinishSortingStep>(
            query_plan.getCurrentDataStream(),
            input_sorting_info->order_key_prefix_descr,
            output_order_descr,
            settings.max_block_size,
            limit);

    query_plan.addStep(std::move(finish_sorting_step));
}

void InterpreterSelectQuery::executeOrder(QueryPlan & query_plan, InputOrderInfoPtr input_sorting_info)
{
    auto & query = getSelectQuery();
    SortDescription output_order_descr = getSortDescription(query, *context);
    UInt64 limit = getLimitForSorting(query, *context);

    if (input_sorting_info)
    {
        /* Case of sorting with optimization using sorting key.
         * We have several threads, each of them reads batch of parts in direct
         *  or reverse order of sorting key using one input stream per part
         *  and then merge them into one sorted stream.
         * At this stage we merge per-thread streams into one.
         */
        executeOrderOptimized(query_plan, input_sorting_info, limit, output_order_descr);
        return;
    }

    const Settings & settings = context->getSettingsRef();

    auto partial_sorting = std::make_unique<PartialSortingStep>(
            query_plan.getCurrentDataStream(),
            output_order_descr,
            limit,
            SizeLimits(settings.max_rows_to_sort, settings.max_bytes_to_sort, settings.sort_overflow_mode));

    partial_sorting->setStepDescription("Sort each block before ORDER BY");
    query_plan.addStep(std::move(partial_sorting));

    /// Merge the sorted blocks.
    auto merge_sorting_step = std::make_unique<MergeSortingStep>(
            query_plan.getCurrentDataStream(),
            output_order_descr, settings.max_block_size, limit,
            settings.max_bytes_before_remerge_sort,
            settings.max_bytes_before_external_sort, context->getTemporaryVolume(),
            settings.min_free_disk_space_for_temporary_data);

    merge_sorting_step->setStepDescription("Merge sorted blocks before ORDER BY");
    query_plan.addStep(std::move(merge_sorting_step));

    /// If there are several streams, we merge them into one
    executeMergeSorted(query_plan, output_order_descr, limit, "before ORDER BY");
}


void InterpreterSelectQuery::executeMergeSorted(QueryPlan & query_plan, const std::string & description)
{
    auto & query = getSelectQuery();
    SortDescription order_descr = getSortDescription(query, *context);
    UInt64 limit = getLimitForSorting(query, *context);

    executeMergeSorted(query_plan, order_descr, limit, description);
}

void InterpreterSelectQuery::executeMergeSorted(QueryPlan & query_plan, const SortDescription & sort_description, UInt64 limit, const std::string & description)
{
    const Settings & settings = context->getSettingsRef();

    auto merging_sorted = std::make_unique<MergingSortedStep>(
            query_plan.getCurrentDataStream(),
            sort_description,
            settings.max_block_size, limit);

    merging_sorted->setStepDescription("Merge sorted streams " + description);
    query_plan.addStep(std::move(merging_sorted));
}


void InterpreterSelectQuery::executeProjection(QueryPlan & query_plan, const ExpressionActionsPtr & expression)
{
    auto projection_step = std::make_unique<ExpressionStep>(query_plan.getCurrentDataStream(), expression);
    projection_step->setStepDescription("Projection");
    query_plan.addStep(std::move(projection_step));
}


void InterpreterSelectQuery::executeDistinct(QueryPlan & query_plan, bool before_order, Names columns, bool pre_distinct)
{
    auto & query = getSelectQuery();
    if (query.distinct)
    {
        const Settings & settings = context->getSettingsRef();

        auto [limit_length, limit_offset] = getLimitLengthAndOffset(query, *context);
        UInt64 limit_for_distinct = 0;

        /// If after this stage of DISTINCT ORDER BY is not executed, then you can get no more than limit_length + limit_offset of different rows.
        if (!query.orderBy() || !before_order)
            limit_for_distinct = limit_length + limit_offset;

        SizeLimits limits(settings.max_rows_in_distinct, settings.max_bytes_in_distinct, settings.distinct_overflow_mode);

        auto distinct_step = std::make_unique<DistinctStep>(
                query_plan.getCurrentDataStream(),
                limits, limit_for_distinct, columns, pre_distinct);

        if (pre_distinct)
            distinct_step->setStepDescription("Preliminary DISTINCT");

        query_plan.addStep(std::move(distinct_step));
    }
}


/// Preliminary LIMIT - is used in every source, if there are several sources, before they are combined.
void InterpreterSelectQuery::executePreLimit(QueryPlan & query_plan, bool do_not_skip_offset)
{
    auto & query = getSelectQuery();
    /// If there is LIMIT
    if (query.limitLength())
    {
        auto [limit_length, limit_offset] = getLimitLengthAndOffset(query, *context);

        if (do_not_skip_offset)
        {
            limit_length += limit_offset;
            limit_offset = 0;
        }

        auto limit = std::make_unique<LimitStep>(query_plan.getCurrentDataStream(), limit_length, limit_offset);
        limit->setStepDescription("preliminary LIMIT");
        query_plan.addStep(std::move(limit));
    }
}


void InterpreterSelectQuery::executeLimitBy(QueryPlan & query_plan)
{
    auto & query = getSelectQuery();
    if (!query.limitByLength() || !query.limitBy())
        return;

    Names columns;
    for (const auto & elem : query.limitBy()->children)
        columns.emplace_back(elem->getColumnName());

    UInt64 length = getLimitUIntValue(query.limitByLength(), *context, "LIMIT");
    UInt64 offset = (query.limitByOffset() ? getLimitUIntValue(query.limitByOffset(), *context, "OFFSET") : 0);

    auto limit_by = std::make_unique<LimitByStep>(query_plan.getCurrentDataStream(), length, offset, columns);
    query_plan.addStep(std::move(limit_by));
}

void InterpreterSelectQuery::executeWithFill(QueryPlan & query_plan)
{
    auto & query = getSelectQuery();
    if (query.orderBy())
    {
        SortDescription order_descr = getSortDescription(query, *context);
        SortDescription fill_descr;
        for (auto & desc : order_descr)
        {
            if (desc.with_fill)
                fill_descr.push_back(desc);
        }

        if (fill_descr.empty())
            return;

        auto filling_step = std::make_unique<FillingStep>(query_plan.getCurrentDataStream(), std::move(fill_descr));
        query_plan.addStep(std::move(filling_step));
    }
}


void InterpreterSelectQuery::executeLimit(QueryPlan & query_plan)
{
    auto & query = getSelectQuery();
    /// If there is LIMIT
    if (query.limitLength())
    {
        /** Rare case:
          *  if there is no WITH TOTALS and there is a subquery in FROM, and there is WITH TOTALS on one of the levels,
          *  then when using LIMIT, you should read the data to the end, rather than cancel the query earlier,
          *  because if you cancel the query, we will not get `totals` data from the remote server.
          *
          * Another case:
          *  if there is WITH TOTALS and there is no ORDER BY, then read the data to the end,
          *  otherwise TOTALS is counted according to incomplete data.
          */
        bool always_read_till_end = false;

        if (query.group_by_with_totals && !query.orderBy())
            always_read_till_end = true;

        if (!query.group_by_with_totals && hasWithTotalsInAnySubqueryInFromClause(query))
            always_read_till_end = true;

        UInt64 limit_length;
        UInt64 limit_offset;
        std::tie(limit_length, limit_offset) = getLimitLengthAndOffset(query, *context);

        SortDescription order_descr;
        if (query.limit_with_ties)
        {
            if (!query.orderBy())
                throw Exception("LIMIT WITH TIES without ORDER BY", ErrorCodes::LOGICAL_ERROR);
            order_descr = getSortDescription(query, *context);
        }

        auto limit = std::make_unique<LimitStep>(
                query_plan.getCurrentDataStream(),
                limit_length, limit_offset, always_read_till_end, query.limit_with_ties, order_descr);

        if (query.limit_with_ties)
            limit->setStepDescription("LIMIT WITH TIES");

        query_plan.addStep(std::move(limit));
    }
}


void InterpreterSelectQuery::executeOffset(QueryPlan & query_plan)
{
    auto & query = getSelectQuery();
    /// If there is not a LIMIT but an offset
    if (!query.limitLength() && query.limitOffset())
    {
        UInt64 limit_length;
        UInt64 limit_offset;
        std::tie(limit_length, limit_offset) = getLimitLengthAndOffset(query, *context);

        auto offsets_step = std::make_unique<OffsetsStep>(query_plan.getCurrentDataStream(), limit_offset);
        query_plan.addStep(std::move(offsets_step));
    }
}

void InterpreterSelectQuery::executeExtremes(QueryPlan & query_plan)
{
    if (!context->getSettingsRef().extremes)
        return;

    auto extremes_step = std::make_unique<ExtremesStep>(query_plan.getCurrentDataStream());
    query_plan.addStep(std::move(extremes_step));
}

void InterpreterSelectQuery::executeSubqueriesInSetsAndJoins(QueryPlan & query_plan, const SubqueriesForSets & subqueries_for_sets)
{
    if (query_info.input_order_info)
        executeMergeSorted(query_plan, query_info.input_order_info->order_key_prefix_descr, 0, "before creating sets for subqueries and joins");

    const Settings & settings = context->getSettingsRef();

    auto creating_sets = std::make_unique<CreatingSetsStep>(
            query_plan.getCurrentDataStream(),
            subqueries_for_sets,
            SizeLimits(settings.max_rows_to_transfer, settings.max_bytes_to_transfer, settings.transfer_overflow_mode),
            *context);

    creating_sets->setStepDescription("Create sets for subqueries and joins");
    query_plan.addStep(std::move(creating_sets));
}


void InterpreterSelectQuery::ignoreWithTotals()
{
    getSelectQuery().group_by_with_totals = false;
}


void InterpreterSelectQuery::initSettings()
{
    auto & query = getSelectQuery();
    if (query.settings())
        InterpreterSetQuery(query.settings(), *context).executeForCurrentContext();
}

}<|MERGE_RESOLUTION|>--- conflicted
+++ resolved
@@ -885,17 +885,9 @@
 
                 if (auto stream = join->createStreamWithNonJoinedRows(join_result_sample, settings.max_block_size))
                 {
-<<<<<<< HEAD
-                    if (auto stream = join->createStreamWithNonJoinedRows(join_result_sample, settings.max_block_size))
-                    {
-                        auto source = std::make_shared<SourceFromInputStream>(std::move(stream));
-                        auto add_non_joined_rows_step = std::make_unique<AddingDelayedSourceStep>(
-                                query_plan.getCurrentDataStream(), std::move(source));
-=======
                     auto source = std::make_shared<SourceFromInputStream>(std::move(stream));
-                    auto add_non_joined_rows_step = std::make_unique<AddingDelayedStreamStep>(
+                    auto add_non_joined_rows_step = std::make_unique<AddingDelayedSourceStep>(
                             query_plan.getCurrentDataStream(), std::move(source));
->>>>>>> 1b1c32fe
 
                     add_non_joined_rows_step->setStepDescription("Add non-joined rows after JOIN");
                     query_plan.addStep(std::move(add_non_joined_rows_step));
