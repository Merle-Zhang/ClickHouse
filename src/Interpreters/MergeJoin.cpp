--- conflicted
+++ resolved
@@ -515,13 +515,8 @@
     QueryPipeline pipeline;
     pipeline.init(std::move(source));
 
-<<<<<<< HEAD
-    /// TODO: there should be no splitted keys by blocks for RIGHT|FULL JOIN
+    /// TODO: there should be no split keys by blocks for RIGHT|FULL JOIN
     pipeline.addTransform(std::make_shared<MergeSortingTransform>(pipeline.getHeader(), right_sort_description, max_rows_in_right_block, 0, 0, 0, nullptr, 0));
-=======
-    /// TODO: there should be no split keys by blocks for RIGHT|FULL JOIN
-    pipeline.addPipe({std::make_shared<MergeSortingTransform>(pipeline.getHeader(), right_sort_description, max_rows_in_right_block, 0, 0, 0, nullptr, 0)});
->>>>>>> 4c5d7cd7
 
     auto sorted_input = PipelineExecutingBlockInputStream(std::move(pipeline));
 
