--- conflicted
+++ resolved
@@ -271,24 +271,13 @@
     void fillHolesWithEmptyFileSegments(
         FileSegments & file_segments, const Key & key, const FileSegment::Range & range, bool fill_with_detached_file_segments, std::lock_guard<std::mutex> & cache_lock);
 
-<<<<<<< HEAD
     FileSegmentPtr setDownloading(const Key & key, size_t offset, size_t size, std::lock_guard<std::mutex> & cache_lock) override;
 
-public:
-    struct Stat
-    {
-        size_t size;
-        size_t available;
-        size_t downloaded_size;
-        size_t downloading_size;
-    };
-=======
     size_t getUsedCacheSizeUnlocked(std::lock_guard<std::mutex> & cache_lock) const;
 
     size_t getAvailableCacheSizeUnlocked(std::lock_guard<std::mutex> & cache_lock) const;
 
     size_t getFileSegmentsNumUnlocked(std::lock_guard<std::mutex> & cache_lock) const;
->>>>>>> 0f5f75a7
 
     void assertCacheCellsCorrectness(const FileSegmentsByOffset & cells_by_offset, std::lock_guard<std::mutex> & cache_lock);
 
