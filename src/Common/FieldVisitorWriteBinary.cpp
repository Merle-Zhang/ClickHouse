#include <Common/FieldVisitorWriteBinary.h>

#include <IO/WriteHelpers.h>


namespace DB
{

void FieldVisitorWriteBinary::operator() (const Null &, WriteBuffer &) const {}
void FieldVisitorWriteBinary::operator() (const UInt64 & x, WriteBuffer & buf) const { writeVarUInt(x, buf); }
void FieldVisitorWriteBinary::operator() (const Int64 & x, WriteBuffer & buf) const { writeVarInt(x, buf); }
void FieldVisitorWriteBinary::operator() (const Float64 & x, WriteBuffer & buf) const { writeFloatBinary(x, buf); }
void FieldVisitorWriteBinary::operator() (const String & x, WriteBuffer & buf) const { writeStringBinary(x, buf); }
void FieldVisitorWriteBinary::operator() (const UInt128 & x, WriteBuffer & buf) const { writeBinary(x, buf); }
void FieldVisitorWriteBinary::operator() (const Int128 & x, WriteBuffer & buf) const { writeVarInt(x, buf); }
void FieldVisitorWriteBinary::operator() (const UInt256 & x, WriteBuffer & buf) const { writeBinary(x, buf); }
void FieldVisitorWriteBinary::operator() (const Int256 & x, WriteBuffer & buf) const { writeBinary(x, buf); }
void FieldVisitorWriteBinary::operator() (const UUID & x, WriteBuffer & buf) const { writeBinary(x, buf); }
void FieldVisitorWriteBinary::operator() (const DecimalField<Decimal32> & x, WriteBuffer & buf) const { writeBinary(x.getValue(), buf); }
void FieldVisitorWriteBinary::operator() (const DecimalField<Decimal64> & x, WriteBuffer & buf) const { writeBinary(x.getValue(), buf); }
void FieldVisitorWriteBinary::operator() (const DecimalField<Decimal128> & x, WriteBuffer & buf) const { writeBinary(x.getValue(), buf); }
void FieldVisitorWriteBinary::operator() (const DecimalField<Decimal256> & x, WriteBuffer & buf) const { writeBinary(x.getValue(), buf); }
void FieldVisitorWriteBinary::operator() (const AggregateFunctionStateData & x, WriteBuffer & buf) const
{
    writeStringBinary(x.name, buf);
    writeStringBinary(x.data, buf);
}

void FieldVisitorWriteBinary::operator() (const Array & x, WriteBuffer & buf) const
{
    const size_t size = x.size();
    writeBinary(size, buf);

    for (size_t i = 0; i < size; ++i)
    {
        const UInt8 type = x[i].getType();
        writeBinary(type, buf);
        Field::dispatch([&buf] (const auto & value) { FieldVisitorWriteBinary()(value, buf); }, x[i]);
    }
}

void FieldVisitorWriteBinary::operator() (const Tuple & x, WriteBuffer & buf) const
{
    const size_t size = x.size();
    writeBinary(size, buf);

    for (size_t i = 0; i < size; ++i)
    {
        const UInt8 type = x[i].getType();
        writeBinary(type, buf);
        Field::dispatch([&buf] (const auto & value) { FieldVisitorWriteBinary()(value, buf); }, x[i]);
    }
}


void FieldVisitorWriteBinary::operator() (const Map & x, WriteBuffer & buf) const
{
    const size_t size = x.size();
    writeBinary(size, buf);

    for (size_t i = 0; i < size; ++i)
    {
        const UInt8 type = x[i].getType();
        writeBinary(type, buf);
        Field::dispatch([&buf] (const auto & value) { FieldVisitorWriteBinary()(value, buf); }, x[i]);
    }
}

<<<<<<< HEAD
void FieldVisitorWriteBinary::operator() (const Object & x, WriteBuffer & buf) const
{
    const size_t size = x.size();
    writeBinary(size, buf);

    for (const auto & [key, value] : x)
    {
        const UInt8 type = value.getType();
        writeBinary(type, buf);
        writeBinary(key, buf);
        Field::dispatch([&buf] (const auto & val) { FieldVisitorWriteBinary()(val, buf); }, value);
    }
=======
void FieldVisitorWriteBinary::operator()(const bool & x, WriteBuffer & buf) const
{
    writeBinary(UInt8(x), buf);
>>>>>>> 9b3a36a4
}

}
<|MERGE_RESOLUTION|>--- conflicted
+++ resolved
@@ -66,7 +66,6 @@
     }
 }
 
-<<<<<<< HEAD
 void FieldVisitorWriteBinary::operator() (const Object & x, WriteBuffer & buf) const
 {
     const size_t size = x.size();
@@ -79,11 +78,11 @@
         writeBinary(key, buf);
         Field::dispatch([&buf] (const auto & val) { FieldVisitorWriteBinary()(val, buf); }, value);
     }
-=======
+}
+
 void FieldVisitorWriteBinary::operator()(const bool & x, WriteBuffer & buf) const
 {
     writeBinary(UInt8(x), buf);
->>>>>>> 9b3a36a4
 }
 
 }
