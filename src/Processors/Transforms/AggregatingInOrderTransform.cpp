#include <Processors/Transforms/AggregatingInOrderTransform.h>
#include <DataTypes/DataTypeLowCardinality.h>
#include <Core/SortCursor.h>
#include <ext/range.h>

namespace DB
{

namespace ErrorCodes
{
    extern const int LOGICAL_ERROR;
}


AggregatingInOrderTransform::AggregatingInOrderTransform(
    Block header, AggregatingTransformParamsPtr params_,
    const SortDescription & group_by_description_, size_t res_block_size_)
    : AggregatingInOrderTransform(std::move(header), std::move(params_)
    , group_by_description_, res_block_size_, std::make_unique<ManyAggregatedData>(1), 0)
{
}

AggregatingInOrderTransform::AggregatingInOrderTransform(
    Block header, AggregatingTransformParamsPtr params_,
    const SortDescription & group_by_description_, size_t res_block_size_,
    ManyAggregatedDataPtr many_data_, size_t current_variant)
    : IProcessor({std::move(header)}, {params_->getCustomHeader(false)})
    , res_block_size(res_block_size_)
    , params(std::move(params_))
    , group_by_description(group_by_description_)
    , aggregate_columns(params->params.aggregates_size)
    , many_data(std::move(many_data_))
    , variants(*many_data->variants[current_variant])
{
    /// We won't finalize states in order to merge same states (generated due to multi-thread execution) in AggregatingSortedTransform
    res_header = params->getCustomHeader(false);

    /// Replace column names to column position in description_sorted.
    for (auto & column_description : group_by_description)
    {
        if (!column_description.column_name.empty())
        {
            column_description.column_number = res_header.getPositionByName(column_description.column_name);
            column_description.column_name.clear();
        }
    }
}

AggregatingInOrderTransform::~AggregatingInOrderTransform() = default;

void AggregatingInOrderTransform::consume(Chunk chunk)
{
    size_t rows = chunk.getNumRows();
    if (rows == 0)
        return;

    if (!is_consume_started)
    {
        LOG_TRACE(log, "Aggregating in order");
        is_consume_started = true;
    }

    src_rows += rows;
    src_bytes += chunk.bytes();

    Columns materialized_columns;
    Columns key_columns(params->params.keys_size);
    for (size_t i = 0; i < params->params.keys_size; ++i)
    {
        materialized_columns.push_back(chunk.getColumns().at(params->params.keys[i])->convertToFullColumnIfConst());
        key_columns[i] = materialized_columns.back();
    }

    Aggregator::NestedColumnsHolder nested_columns_holder;
    Aggregator::AggregateFunctionInstructions aggregate_function_instructions;
    params->aggregator.prepareAggregateInstructions(chunk.getColumns(), aggregate_columns, materialized_columns, aggregate_function_instructions, nested_columns_holder);

    size_t key_end = 0;
    size_t key_begin = 0;
    /// If we don't have a block we create it and fill with first key
    if (!cur_block_size)
    {
        res_key_columns.resize(params->params.keys_size);
        res_aggregate_columns.resize(params->params.aggregates_size);

        for (size_t i = 0; i < params->params.keys_size; ++i)
            res_key_columns[i] = res_header.safeGetByPosition(i).type->createColumn();

        for (size_t i = 0; i < params->params.aggregates_size; ++i)
            res_aggregate_columns[i] = res_header.safeGetByPosition(i + params->params.keys_size).type->createColumn();

        params->aggregator.createStatesAndFillKeyColumnsWithSingleKey(variants, key_columns, key_begin, res_key_columns);
        params->aggregator.addArenasToAggregateColumns(variants, res_aggregate_columns);
        ++cur_block_size;
    }


    /// Will split block into segments with the same key
    while (key_end != rows)
    {
        /// Find the first position of new (not current) key in current chunk
        auto indices = ext::range(key_begin, rows);
        auto it = std::upper_bound(indices.begin(), indices.end(), cur_block_size - 1,
            [&](size_t lhs_row, size_t rhs_row)
            {
                return less(res_key_columns, key_columns, lhs_row, rhs_row, group_by_description);
            });

        key_end = (it == indices.end() ? rows : *it);

        /// Add data to aggr. state if interval is not empty. Empty when haven't found current key in new block.
        if (key_begin != key_end)
            params->aggregator.executeOnIntervalWithoutKeyImpl(variants.without_key, key_begin, key_end, aggregate_function_instructions.data(), variants.aggregates_pool);

        /// We finalize last key aggregation state if a new key found.
        if (key_end != rows)
        {
            params->aggregator.addSingleKeyToAggregateColumns(variants, res_aggregate_columns);

            /// If res_block_size is reached we have to stop consuming and generate the block. Save the extra rows into new chunk.
            if (cur_block_size == res_block_size)
            {
                Columns source_columns = chunk.detachColumns();

                for (auto & source_column : source_columns)
                    source_column = source_column->cut(key_end, rows - key_end);

                current_chunk = Chunk(source_columns, rows - key_end);
                src_rows -= current_chunk.getNumRows();
                block_end_reached = true;
                need_generate = true;
                cur_block_size = 0;

                variants.without_key = nullptr;

                /// Arenas cannot be destroyed here, since later, in FinalizingSimpleTransform
                /// there will be finalizeChunk(), but even after
                /// finalizeChunk() we cannot destroy arena, since some memory
                /// from Arena still in use, so we attach it to the Chunk to
                /// remove it once it will be consumed.
                if (params->final)
                {
                    if (variants.aggregates_pools.size() != 1)
                        throw Exception("Too much arenas", ErrorCodes::LOGICAL_ERROR);

                    Arenas arenas(1, std::make_shared<Arena>());
                    std::swap(variants.aggregates_pools, arenas);
                    variants.aggregates_pool = variants.aggregates_pools.at(0).get();

                    chunk.setChunkInfo(std::make_shared<AggregatedArenasChunkInfo>(std::move(arenas)));
                }

                return;
            }

            /// We create a new state for the new key and update res_key_columns
            params->aggregator.createStatesAndFillKeyColumnsWithSingleKey(variants, key_columns, key_end, res_key_columns);
            ++cur_block_size;
        }

        key_begin = key_end;
    }

    block_end_reached = false;
}


void AggregatingInOrderTransform::work()
{
    if (is_consume_finished || need_generate)
    {
        generate();
    }
    else
    {
        consume(std::move(current_chunk));
    }
}


IProcessor::Status AggregatingInOrderTransform::prepare()
{
    auto & output = outputs.front();
    auto & input = inputs.back();

    /// Check can output.
    if (output.isFinished())
    {
        input.close();
        return Status::Finished;
    }

    if (!output.canPush())
    {
        input.setNotNeeded();
        return Status::PortFull;
    }

    if (block_end_reached)
    {
        if (need_generate)
        {
            return Status::Ready;
        }
        else
        {
            output.push(std::move(to_push_chunk));
            return Status::Ready;
        }
    }
    else
    {
        if (is_consume_finished)
        {
            output.push(std::move(to_push_chunk));
            output.finish();
            LOG_DEBUG(log, "Aggregated. {} to {} rows (from {})",
                src_rows, res_rows, formatReadableSizeWithBinarySuffix(src_bytes));
            return Status::Finished;
        }
        if (input.isFinished())
        {
            is_consume_finished = true;
            return Status::Ready;
        }
    }
    if (!input.hasData())
    {
        input.setNeeded();
        return Status::NeedData;
    }
<<<<<<< HEAD
    current_chunk = input.pull(!is_consume_finished);
    convertToFullIfSparse(current_chunk);
=======
    assert(!is_consume_finished);
    current_chunk = input.pull(true /* set_not_needed */);
>>>>>>> c8427442
    return Status::Ready;
}

void AggregatingInOrderTransform::generate()
{
    if (cur_block_size && is_consume_finished)
    {
        params->aggregator.addSingleKeyToAggregateColumns(variants, res_aggregate_columns);
        variants.without_key = nullptr;
    }

    Block res = res_header.cloneEmpty();

    for (size_t i = 0; i < res_key_columns.size(); ++i)
    {
        res.getByPosition(i).column = std::move(res_key_columns[i]);
    }
    for (size_t i = 0; i < res_aggregate_columns.size(); ++i)
    {
        res.getByPosition(i + res_key_columns.size()).column = std::move(res_aggregate_columns[i]);
    }
    to_push_chunk = convertToChunk(res);
    res_rows += to_push_chunk.getNumRows();
    need_generate = false;
}


}<|MERGE_RESOLUTION|>--- conflicted
+++ resolved
@@ -229,13 +229,11 @@
         input.setNeeded();
         return Status::NeedData;
     }
-<<<<<<< HEAD
     current_chunk = input.pull(!is_consume_finished);
     convertToFullIfSparse(current_chunk);
-=======
+
     assert(!is_consume_finished);
     current_chunk = input.pull(true /* set_not_needed */);
->>>>>>> c8427442
     return Status::Ready;
 }
 
