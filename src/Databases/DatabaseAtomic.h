--- conflicted
+++ resolved
@@ -19,13 +19,8 @@
 class DatabaseAtomic : public DatabaseOrdinary
 {
 public:
-<<<<<<< HEAD
-    DatabaseAtomic(String name_, String metadata_path_, UUID uuid, const Context & context_);
-    DatabaseAtomic(String name_, String metadata_path_, UUID uuid, const String & logger, const Context & context_);
-=======
     DatabaseAtomic(String name_, String metadata_path_, UUID uuid, const String & logger_name, const Context & context_);
     DatabaseAtomic(String name_, String metadata_path_, UUID uuid, const Context & context_);
->>>>>>> b282df48
 
     String getEngineName() const override { return "Atomic"; }
     UUID getUUID() const override { return db_uuid; }
