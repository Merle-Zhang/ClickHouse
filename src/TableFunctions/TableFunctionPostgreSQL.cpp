#include <TableFunctions/TableFunctionPostgreSQL.h>

#if USE_LIBPQXX
#include <Interpreters/evaluateConstantExpression.h>
#include <Parsers/ASTFunction.h>
#include <Parsers/ASTLiteral.h>
#include <TableFunctions/ITableFunction.h>
#include <TableFunctions/TableFunctionFactory.h>
#include <Common/Exception.h>
#include <Common/parseAddress.h>
#include "registerTableFunctions.h"
#include <Databases/PostgreSQL/fetchPostgreSQLTableStructure.h>
#include <Common/quoteString.h>
#include <Common/parseRemoteDescription.h>
#include <Storages/StoragePostgreSQL.h>


namespace DB
{

namespace ErrorCodes
{
    extern const int NUMBER_OF_ARGUMENTS_DOESNT_MATCH;
    extern const int BAD_ARGUMENTS;
}


StoragePtr TableFunctionPostgreSQL::executeImpl(const ASTPtr & /*ast_function*/,
        ContextPtr context, const std::string & table_name, ColumnsDescription /*cached_columns*/) const
{
    auto columns = getActualTableStructure(context);
    auto result = std::make_shared<StoragePostgreSQL>(
<<<<<<< HEAD
        StorageID(getDatabaseName(), table_name),
        *connection_pool,
        remote_table_name,
        columns,
        ConstraintsDescription{},
        String{},
        context,
        remote_table_schema);
=======
            StorageID(getDatabaseName(), table_name), connection_pool, remote_table_name,
            columns, ConstraintsDescription{}, context, remote_table_schema);
>>>>>>> e85d87fe

    result->startup();
    return result;
}


ColumnsDescription TableFunctionPostgreSQL::getActualTableStructure(ContextPtr context) const
{
    const bool use_nulls = context->getSettingsRef().external_table_functions_use_nulls;
    auto columns = fetchPostgreSQLTableStructure(
            connection_pool->get(),
            remote_table_schema.empty() ? doubleQuoteString(remote_table_name)
                                        : doubleQuoteString(remote_table_schema) + '.' + doubleQuoteString(remote_table_name),
            use_nulls);

    return ColumnsDescription{*columns};
}


void TableFunctionPostgreSQL::parseArguments(const ASTPtr & ast_function, ContextPtr context)
{
    const auto & func_args = ast_function->as<ASTFunction &>();

    if (!func_args.arguments)
        throw Exception("Table function 'PostgreSQL' must have arguments.", ErrorCodes::BAD_ARGUMENTS);

    ASTs & args = func_args.arguments->children;

    if (args.size() < 5 || args.size() > 6)
        throw Exception("Table function 'PostgreSQL' requires from 5 to 6 parameters: "
                        "PostgreSQL('host:port', 'database', 'table', 'user', 'password', [, 'schema']).",
            ErrorCodes::NUMBER_OF_ARGUMENTS_DOESNT_MATCH);

    for (auto & arg : args)
        arg = evaluateConstantExpressionOrIdentifierAsLiteral(arg, context);

    /// Split into replicas if needed. 5432 is a default postgresql port.
    const auto & host_port = args[0]->as<ASTLiteral &>().value.safeGet<String>();
    size_t max_addresses = context->getSettingsRef().glob_expansion_max_elements;
    auto addresses = parseRemoteDescriptionForExternalDatabase(host_port, max_addresses, 5432);

    remote_table_name = args[2]->as<ASTLiteral &>().value.safeGet<String>();

    if (args.size() == 6)
        remote_table_schema = args[5]->as<ASTLiteral &>().value.safeGet<String>();

    connection_pool = std::make_shared<postgres::PoolWithFailover>(
        args[1]->as<ASTLiteral &>().value.safeGet<String>(),
        addresses,
        args[3]->as<ASTLiteral &>().value.safeGet<String>(),
        args[4]->as<ASTLiteral &>().value.safeGet<String>());
}


void registerTableFunctionPostgreSQL(TableFunctionFactory & factory)
{
    factory.registerFunction<TableFunctionPostgreSQL>();
}

}

#endif<|MERGE_RESOLUTION|>--- conflicted
+++ resolved
@@ -30,19 +30,14 @@
 {
     auto columns = getActualTableStructure(context);
     auto result = std::make_shared<StoragePostgreSQL>(
-<<<<<<< HEAD
         StorageID(getDatabaseName(), table_name),
-        *connection_pool,
+        connection_pool,
         remote_table_name,
         columns,
         ConstraintsDescription{},
         String{},
         context,
         remote_table_schema);
-=======
-            StorageID(getDatabaseName(), table_name), connection_pool, remote_table_name,
-            columns, ConstraintsDescription{}, context, remote_table_schema);
->>>>>>> e85d87fe
 
     result->startup();
     return result;
