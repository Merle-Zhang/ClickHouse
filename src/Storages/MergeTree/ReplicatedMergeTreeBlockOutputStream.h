--- conflicted
+++ resolved
@@ -22,19 +22,14 @@
 class ReplicatedMergeTreeBlockOutputStream : public IBlockOutputStream
 {
 public:
-<<<<<<< HEAD
-    ReplicatedMergeTreeBlockOutputStream(StorageReplicatedMergeTree & storage_,
-        size_t quorum_, size_t quorum_timeout_ms_, size_t max_parts_per_block_,
-        size_t insert_in_memory_parts_timeout_ms_, bool deduplicate_);
-=======
     ReplicatedMergeTreeBlockOutputStream(
         StorageReplicatedMergeTree & storage_,
         const StorageMetadataPtr & metadata_snapshot_,
         size_t quorum_,
         size_t quorum_timeout_ms_,
         size_t max_parts_per_block_,
+        size_t insert_in_memory_parts_timeout_ms_,
         bool deduplicate_);
->>>>>>> 41659e38
 
     Block getHeader() const override;
     void writePrefix() override;
