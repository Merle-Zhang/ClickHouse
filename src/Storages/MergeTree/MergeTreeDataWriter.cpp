#include <Storages/MergeTree/MergeTreeDataWriter.h>
#include <Storages/MergeTree/MergedBlockOutputStream.h>
#include <Columns/ColumnConst.h>
#include <Common/HashTable/HashMap.h>
#include <Common/Exception.h>
#include <Disks/createVolume.h>
#include <Interpreters/AggregationCommon.h>
#include <Interpreters/Context.h>
#include <Interpreters/InterpreterSelectQuery.h>
#include <Interpreters/MergeTreeTransaction.h>
#include <IO/HashingWriteBuffer.h>
#include <DataTypes/DataTypeDateTime.h>
#include <DataTypes/DataTypeDate.h>
#include <DataTypes/ObjectUtils.h>
#include <IO/WriteHelpers.h>
#include <Common/typeid_cast.h>
#include <Processors/TTL/ITTLAlgorithm.h>

#include <Parsers/queryToString.h>

#include <Processors/Merges/Algorithms/ReplacingSortedAlgorithm.h>
#include <Processors/Merges/Algorithms/MergingSortedAlgorithm.h>
#include <Processors/Merges/Algorithms/CollapsingSortedAlgorithm.h>
#include <Processors/Merges/Algorithms/SummingSortedAlgorithm.h>
#include <Processors/Merges/Algorithms/AggregatingSortedAlgorithm.h>
#include <Processors/Merges/Algorithms/VersionedCollapsingAlgorithm.h>
#include <Processors/Merges/Algorithms/GraphiteRollupSortedAlgorithm.h>
#include <Processors/Sources/SourceFromSingleChunk.h>

namespace ProfileEvents
{
    extern const Event MergeTreeDataWriterBlocks;
    extern const Event MergeTreeDataWriterBlocksAlreadySorted;
    extern const Event MergeTreeDataWriterRows;
    extern const Event MergeTreeDataWriterUncompressedBytes;
    extern const Event MergeTreeDataWriterCompressedBytes;
    extern const Event MergeTreeDataProjectionWriterBlocks;
    extern const Event MergeTreeDataProjectionWriterBlocksAlreadySorted;
    extern const Event MergeTreeDataProjectionWriterRows;
    extern const Event MergeTreeDataProjectionWriterUncompressedBytes;
    extern const Event MergeTreeDataProjectionWriterCompressedBytes;
}

namespace DB
{

namespace ErrorCodes
{
    extern const int LOGICAL_ERROR;
    extern const int TOO_MANY_PARTS;
}

namespace
{

void buildScatterSelector(
        const ColumnRawPtrs & columns,
        PODArray<size_t> & partition_num_to_first_row,
        IColumn::Selector & selector,
        size_t max_parts)
{
    /// Use generic hashed variant since partitioning is unlikely to be a bottleneck.
    using Data = HashMap<UInt128, size_t, UInt128TrivialHash>;
    Data partitions_map;

    size_t num_rows = columns[0]->size();
    size_t partitions_count = 0;
    for (size_t i = 0; i < num_rows; ++i)
    {
        Data::key_type key = hash128(i, columns.size(), columns);
        typename Data::LookupResult it;
        bool inserted;
        partitions_map.emplace(key, it, inserted);

        if (inserted)
        {
            if (max_parts && partitions_count >= max_parts)
                throw Exception("Too many partitions for single INSERT block (more than " + toString(max_parts) + "). The limit is controlled by 'max_partitions_per_insert_block' setting. Large number of partitions is a common misconception. It will lead to severe negative performance impact, including slow server startup, slow INSERT queries and slow SELECT queries. Recommended total number of partitions for a table is under 1000..10000. Please note, that partitioning is not intended to speed up SELECT queries (ORDER BY key is sufficient to make range queries fast). Partitions are intended for data manipulation (DROP PARTITION, etc).", ErrorCodes::TOO_MANY_PARTS);

            partition_num_to_first_row.push_back(i);
            it->getMapped() = partitions_count;

            ++partitions_count;

            /// Optimization for common case when there is only one partition - defer selector initialization.
            if (partitions_count == 2)
            {
                selector = IColumn::Selector(num_rows);
                std::fill(selector.begin(), selector.begin() + i, 0);
            }
        }

        if (partitions_count > 1)
            selector[i] = it->getMapped();
    }
}

/// Computes ttls and updates ttl infos
void updateTTL(
    const TTLDescription & ttl_entry,
    IMergeTreeDataPart::TTLInfos & ttl_infos,
    DB::MergeTreeDataPartTTLInfo & ttl_info,
    const Block & block,
    bool update_part_min_max_ttls)
{
    auto ttl_column = ITTLAlgorithm::executeExpressionAndGetColumn(ttl_entry.expression, block, ttl_entry.result_column);

    if (const ColumnUInt16 * column_date = typeid_cast<const ColumnUInt16 *>(ttl_column.get()))
    {
        const auto & date_lut = DateLUT::instance();
        for (const auto & val : column_date->getData())
            ttl_info.update(date_lut.fromDayNum(DayNum(val)));
    }
    else if (const ColumnUInt32 * column_date_time = typeid_cast<const ColumnUInt32 *>(ttl_column.get()))
    {
        for (const auto & val : column_date_time->getData())
            ttl_info.update(val);
    }
    else if (const ColumnConst * column_const = typeid_cast<const ColumnConst *>(ttl_column.get()))
    {
        if (typeid_cast<const ColumnUInt16 *>(&column_const->getDataColumn()))
        {
            const auto & date_lut = DateLUT::instance();
            ttl_info.update(date_lut.fromDayNum(DayNum(column_const->getValue<UInt16>())));
        }
        else if (typeid_cast<const ColumnUInt32 *>(&column_const->getDataColumn()))
        {
            ttl_info.update(column_const->getValue<UInt32>());
        }
        else
            throw Exception("Unexpected type of result TTL column", ErrorCodes::LOGICAL_ERROR);
    }
    else
        throw Exception("Unexpected type of result TTL column", ErrorCodes::LOGICAL_ERROR);

    if (update_part_min_max_ttls)
        ttl_infos.updatePartMinMaxTTL(ttl_info.min, ttl_info.max);
}

}

void MergeTreeDataWriter::TemporaryPart::finalize()
{
    for (auto & stream : streams)
        stream.finalizer.finish();
}

BlocksWithPartition MergeTreeDataWriter::splitBlockIntoParts(
        const Block & block, size_t max_parts, const StorageMetadataPtr & metadata_snapshot, ContextPtr context)
{
    BlocksWithPartition result;
    if (!block || !block.rows())
        return result;

    metadata_snapshot->check(block, true);

    if (!metadata_snapshot->hasPartitionKey()) /// Table is not partitioned.
    {
        result.emplace_back(Block(block), Row{});
        return result;
    }

    Block block_copy = block;
    /// After expression execution partition key columns will be added to block_copy with names regarding partition function.
    auto partition_key_names_and_types = MergeTreePartition::executePartitionByExpression(metadata_snapshot, block_copy, context);

    ColumnRawPtrs partition_columns;
    partition_columns.reserve(partition_key_names_and_types.size());
    for (const auto & element : partition_key_names_and_types)
        partition_columns.emplace_back(block_copy.getByName(element.name).column.get());

    PODArray<size_t> partition_num_to_first_row;
    IColumn::Selector selector;
    buildScatterSelector(partition_columns, partition_num_to_first_row, selector, max_parts);

    size_t partitions_count = partition_num_to_first_row.size();
    result.reserve(partitions_count);

    auto get_partition = [&](size_t num)
    {
        Row partition(partition_columns.size());
        for (size_t i = 0; i < partition_columns.size(); ++i)
            partition[i] = Field((*partition_columns[i])[partition_num_to_first_row[num]]);
        return partition;
    };

    if (partitions_count == 1)
    {
        /// A typical case is when there is one partition (you do not need to split anything).
        /// NOTE: returning a copy of the original block so that calculated partition key columns
        /// do not interfere with possible calculated primary key columns of the same name.
        result.emplace_back(Block(block), get_partition(0));
        return result;
    }

    for (size_t i = 0; i < partitions_count; ++i)
        result.emplace_back(block.cloneEmpty(), get_partition(i));

    for (size_t col = 0; col < block.columns(); ++col)
    {
        MutableColumns scattered = block.getByPosition(col).column->scatter(partitions_count, selector);
        for (size_t i = 0; i < partitions_count; ++i)
            result[i].block.getByPosition(col).column = std::move(scattered[i]);
    }

    return result;
}

Block MergeTreeDataWriter::mergeBlock(
    const Block & block,
    SortDescription sort_description,
    const Names & partition_key_columns,
    IColumn::Permutation *& permutation,
    const MergeTreeData::MergingParams & merging_params)
{
    size_t block_size = block.rows();

    auto get_merging_algorithm = [&]() -> std::shared_ptr<IMergingAlgorithm>
    {
        switch (merging_params.mode)
        {
            /// There is nothing to merge in single block in ordinary MergeTree
            case MergeTreeData::MergingParams::Ordinary:
                return nullptr;
            case MergeTreeData::MergingParams::Replacing:
                return std::make_shared<ReplacingSortedAlgorithm>(
                    block, 1, sort_description, merging_params.version_column, block_size + 1);
            case MergeTreeData::MergingParams::Collapsing:
                return std::make_shared<CollapsingSortedAlgorithm>(
                    block, 1, sort_description, merging_params.sign_column,
                    false, block_size + 1, &Poco::Logger::get("MergeTreeBlockOutputStream"));
            case MergeTreeData::MergingParams::Summing:
                return std::make_shared<SummingSortedAlgorithm>(
                    block, 1, sort_description, merging_params.columns_to_sum,
                    partition_key_columns, block_size + 1);
            case MergeTreeData::MergingParams::Aggregating:
                return std::make_shared<AggregatingSortedAlgorithm>(block, 1, sort_description, block_size + 1);
            case MergeTreeData::MergingParams::VersionedCollapsing:
                return std::make_shared<VersionedCollapsingAlgorithm>(
                    block, 1, sort_description, merging_params.sign_column, block_size + 1);
            case MergeTreeData::MergingParams::Graphite:
                return std::make_shared<GraphiteRollupSortedAlgorithm>(
                    block, 1, sort_description, block_size + 1, merging_params.graphite_params, time(nullptr));
        }

        __builtin_unreachable();
    };

    auto merging_algorithm = get_merging_algorithm();
    if (!merging_algorithm)
        return block;

    Chunk chunk(block.getColumns(), block_size);

    IMergingAlgorithm::Input input;
    input.set(std::move(chunk));
    input.permutation = permutation;

    IMergingAlgorithm::Inputs inputs;
    inputs.push_back(std::move(input));
    merging_algorithm->initialize(std::move(inputs));

    IMergingAlgorithm::Status status = merging_algorithm->merge();

    /// Check that after first merge merging_algorithm is waiting for data from input 0.
    if (status.required_source != 0)
        throw Exception("Logical error: required source after the first merge is not 0.", ErrorCodes::LOGICAL_ERROR);

    status = merging_algorithm->merge();

    /// Check that merge is finished.
    if (!status.is_finished)
        throw Exception("Logical error: merge is not finished after the second merge.", ErrorCodes::LOGICAL_ERROR);

    /// Merged Block is sorted and we don't need to use permutation anymore
    permutation = nullptr;

    return block.cloneWithColumns(status.chunk.getColumns());
}

MergeTreeDataWriter::TemporaryPart MergeTreeDataWriter::writeTempPart(
    BlockWithPartition & block_with_partition, const StorageMetadataPtr & metadata_snapshot, ContextPtr context)
{
    TemporaryPart temp_part;
    Block & block = block_with_partition.block;
    auto columns = metadata_snapshot->getColumns().getAllPhysical().filter(block.getNames());
    auto storage_snapshot = data.getStorageSnapshot(metadata_snapshot);

    if (!storage_snapshot->object_columns.empty())
    {
        auto extended_storage_columns = storage_snapshot->getColumns(
            GetColumnsOptions(GetColumnsOptions::AllPhysical).withExtendedObjects());

        convertObjectsToTuples(columns, block, extended_storage_columns);
    }

    static const String TMP_PREFIX = "tmp_insert_";

    /// This will generate unique name in scope of current server process.
    Int64 temp_index = data.insert_increment.get();

    auto minmax_idx = std::make_shared<IMergeTreeDataPart::MinMaxIndex>();
    minmax_idx->update(block, data.getMinMaxColumnsNames(metadata_snapshot->getPartitionKey()));

    MergeTreePartition partition(std::move(block_with_partition.partition));

    MergeTreePartInfo new_part_info(partition.getID(metadata_snapshot->getPartitionKey().sample_block), temp_index, temp_index, 0);
    String part_name;
    if (data.format_version < MERGE_TREE_DATA_MIN_FORMAT_VERSION_WITH_CUSTOM_PARTITIONING)
    {
        DayNum min_date(minmax_idx->hyperrectangle[data.minmax_idx_date_column_pos].left.get<UInt64>());
        DayNum max_date(minmax_idx->hyperrectangle[data.minmax_idx_date_column_pos].right.get<UInt64>());

        const auto & date_lut = DateLUT::instance();

        auto min_month = date_lut.toNumYYYYMM(min_date);
        auto max_month = date_lut.toNumYYYYMM(max_date);

        if (min_month != max_month)
            throw Exception("Logical error: part spans more than one month.", ErrorCodes::LOGICAL_ERROR);

        part_name = new_part_info.getPartNameV0(min_date, max_date);
    }
    else
        part_name = new_part_info.getPartName();

    /// If we need to calculate some columns to sort.
    if (metadata_snapshot->hasSortingKey() || metadata_snapshot->hasSecondaryIndices())
        data.getSortingKeyAndSkipIndicesExpression(metadata_snapshot)->execute(block);

    Names sort_columns = metadata_snapshot->getSortingKeyColumns();
    SortDescription sort_description;
    size_t sort_columns_size = sort_columns.size();
    sort_description.reserve(sort_columns_size);

    for (size_t i = 0; i < sort_columns_size; ++i)
        sort_description.emplace_back(block.getPositionByName(sort_columns[i]), 1, 1);

    ProfileEvents::increment(ProfileEvents::MergeTreeDataWriterBlocks);

    /// Sort
    IColumn::Permutation * perm_ptr = nullptr;
    IColumn::Permutation perm;
    if (!sort_description.empty())
    {
        if (!isAlreadySorted(block, sort_description))
        {
            stableGetPermutation(block, sort_description, perm);
            perm_ptr = &perm;
        }
        else
            ProfileEvents::increment(ProfileEvents::MergeTreeDataWriterBlocksAlreadySorted);
    }

    Names partition_key_columns = metadata_snapshot->getPartitionKey().column_names;
    if (context->getSettingsRef().optimize_on_insert)
        block = mergeBlock(block, sort_description, partition_key_columns, perm_ptr, data.merging_params);

    /// Size of part would not be greater than block.bytes() + epsilon
    size_t expected_size = block.bytes();

    /// If optimize_on_insert is true, block may become empty after merge.
    /// There is no need to create empty part.
    if (expected_size == 0)
        return temp_part;

    DB::IMergeTreeDataPart::TTLInfos move_ttl_infos;
    const auto & move_ttl_entries = metadata_snapshot->getMoveTTLs();
    for (const auto & ttl_entry : move_ttl_entries)
        updateTTL(ttl_entry, move_ttl_infos, move_ttl_infos.moves_ttl[ttl_entry.result_column], block, false);

    ReservationPtr reservation = data.reserveSpacePreferringTTLRules(metadata_snapshot, expected_size, move_ttl_infos, time(nullptr), 0, true);
    VolumePtr volume = data.getStoragePolicy()->getVolume(0);

    auto new_data_part = data.createPart(
        part_name,
        data.choosePartType(expected_size, block.rows()),
        new_part_info,
        createVolumeFromReservation(reservation, volume),
        TMP_PREFIX + part_name);

    if (data.storage_settings.get()->assign_part_uuids)
        new_data_part->uuid = UUIDHelpers::generateV4();

    const auto & data_settings = data.getSettings();

    SerializationInfo::Settings settings{data_settings->ratio_of_defaults_for_sparse_serialization, true};
    SerializationInfoByName infos(columns, settings);
    infos.add(block);

    new_data_part->setColumns(columns);
    new_data_part->setSerializationInfos(infos);
    new_data_part->rows_count = block.rows();
    new_data_part->partition = std::move(partition);
    new_data_part->minmax_idx = std::move(minmax_idx);
    new_data_part->is_temp = true;

    SyncGuardPtr sync_guard;
    if (new_data_part->isStoredOnDisk())
    {
        /// The name could be non-unique in case of stale files from previous runs.
        String full_path = new_data_part->getFullRelativePath();

        if (new_data_part->volume->getDisk()->exists(full_path))
        {
            LOG_WARNING(log, "Removing old temporary directory {}", fullPath(new_data_part->volume->getDisk(), full_path));
            new_data_part->volume->getDisk()->removeRecursive(full_path);
        }

        const auto disk = new_data_part->volume->getDisk();
        disk->createDirectories(full_path);

        if (data.getSettings()->fsync_part_directory)
            sync_guard = disk->getDirectorySyncGuard(full_path);
    }

    if (metadata_snapshot->hasRowsTTL())
        updateTTL(metadata_snapshot->getRowsTTL(), new_data_part->ttl_infos, new_data_part->ttl_infos.table_ttl, block, true);

    for (const auto & ttl_entry : metadata_snapshot->getGroupByTTLs())
        updateTTL(ttl_entry, new_data_part->ttl_infos, new_data_part->ttl_infos.group_by_ttl[ttl_entry.result_column], block, true);

    for (const auto & ttl_entry : metadata_snapshot->getRowsWhereTTLs())
        updateTTL(ttl_entry, new_data_part->ttl_infos, new_data_part->ttl_infos.rows_where_ttl[ttl_entry.result_column], block, true);

    for (const auto & [name, ttl_entry] : metadata_snapshot->getColumnTTLs())
        updateTTL(ttl_entry, new_data_part->ttl_infos, new_data_part->ttl_infos.columns_ttl[name], block, true);

    const auto & recompression_ttl_entries = metadata_snapshot->getRecompressionTTLs();
    for (const auto & ttl_entry : recompression_ttl_entries)
        updateTTL(ttl_entry, new_data_part->ttl_infos, new_data_part->ttl_infos.recompression_ttl[ttl_entry.result_column], block, false);

    new_data_part->ttl_infos.update(move_ttl_infos);

    /// This effectively chooses minimal compression method:
    ///  either default lz4 or compression method with zero thresholds on absolute and relative part size.
    auto compression_codec = data.getContext()->chooseCompressionCodec(0, 0);

    const auto & index_factory = MergeTreeIndexFactory::instance();
<<<<<<< HEAD
    auto out = std::make_unique<MergedBlockOutputStream>(new_data_part, metadata_snapshot,columns,
        index_factory.getMany(metadata_snapshot->getSecondaryIndices()), compression_codec, context->getCurrentTransaction());
=======
    auto out = std::make_unique<MergedBlockOutputStream>(new_data_part, metadata_snapshot, columns,
        index_factory.getMany(metadata_snapshot->getSecondaryIndices()), compression_codec);
>>>>>>> 344d6c6d

    out->writeWithPermutation(block, perm_ptr);

    for (const auto & projection : metadata_snapshot->getProjections())
    {
        auto projection_block = projection.calculate(block, context);
        if (projection_block.rows())
        {
            auto proj_temp_part = writeProjectionPart(data, log, projection_block, projection, new_data_part.get());
            new_data_part->addProjectionPart(projection.name, std::move(proj_temp_part.part));
            for (auto & stream : proj_temp_part.streams)
                temp_part.streams.emplace_back(std::move(stream));
        }
    }
    auto finalizer = out->finalizePartAsync(new_data_part, data_settings->fsync_after_insert);

    temp_part.part = new_data_part;
    temp_part.streams.emplace_back(TemporaryPart::Stream{.stream = std::move(out), .finalizer = std::move(finalizer)});

    /// out.finish(new_data_part, std::move(written_files), sync_on_insert);

    ProfileEvents::increment(ProfileEvents::MergeTreeDataWriterRows, block.rows());
    ProfileEvents::increment(ProfileEvents::MergeTreeDataWriterUncompressedBytes, block.bytes());
    ProfileEvents::increment(ProfileEvents::MergeTreeDataWriterCompressedBytes, new_data_part->getBytesOnDisk());

    return temp_part;
}

MergeTreeDataWriter::TemporaryPart MergeTreeDataWriter::writeProjectionPartImpl(
    const String & part_name,
    MergeTreeDataPartType part_type,
    const String & relative_path,
    bool is_temp,
    const IMergeTreeDataPart * parent_part,
    const MergeTreeData & data,
    Poco::Logger * log,
    Block block,
    const ProjectionDescription & projection)
{
    TemporaryPart temp_part;
    const StorageMetadataPtr & metadata_snapshot = projection.metadata;
    MergeTreePartInfo new_part_info("all", 0, 0, 0);
    auto new_data_part = data.createPart(
        part_name,
        part_type,
        new_part_info,
        parent_part->volume,
        relative_path,
        parent_part);
    new_data_part->is_temp = is_temp;

    NamesAndTypesList columns = metadata_snapshot->getColumns().getAllPhysical().filter(block.getNames());
    SerializationInfo::Settings settings{data.getSettings()->ratio_of_defaults_for_sparse_serialization, true};
    SerializationInfoByName infos(columns, settings);
    infos.add(block);

    new_data_part->setColumns(columns);
    new_data_part->setSerializationInfos(infos);

    if (new_data_part->isStoredOnDisk())
    {
        /// The name could be non-unique in case of stale files from previous runs.
        String full_path = new_data_part->getFullRelativePath();

        if (new_data_part->volume->getDisk()->exists(full_path))
        {
            LOG_WARNING(log, "Removing old temporary directory {}", fullPath(new_data_part->volume->getDisk(), full_path));
            new_data_part->volume->getDisk()->removeRecursive(full_path);
        }

        new_data_part->volume->getDisk()->createDirectories(full_path);
    }

    /// If we need to calculate some columns to sort.
    if (metadata_snapshot->hasSortingKey() || metadata_snapshot->hasSecondaryIndices())
        data.getSortingKeyAndSkipIndicesExpression(metadata_snapshot)->execute(block);

    Names sort_columns = metadata_snapshot->getSortingKeyColumns();
    SortDescription sort_description;
    size_t sort_columns_size = sort_columns.size();
    sort_description.reserve(sort_columns_size);

    for (size_t i = 0; i < sort_columns_size; ++i)
        sort_description.emplace_back(block.getPositionByName(sort_columns[i]), 1, 1);

    ProfileEvents::increment(ProfileEvents::MergeTreeDataProjectionWriterBlocks);

    /// Sort
    IColumn::Permutation * perm_ptr = nullptr;
    IColumn::Permutation perm;
    if (!sort_description.empty())
    {
        if (!isAlreadySorted(block, sort_description))
        {
            stableGetPermutation(block, sort_description, perm);
            perm_ptr = &perm;
        }
        else
            ProfileEvents::increment(ProfileEvents::MergeTreeDataProjectionWriterBlocksAlreadySorted);
    }

    if (projection.type == ProjectionDescription::Type::Aggregate)
    {
        MergeTreeData::MergingParams projection_merging_params;
        projection_merging_params.mode = MergeTreeData::MergingParams::Aggregating;
        block = mergeBlock(block, sort_description, {}, perm_ptr, projection_merging_params);
    }

    /// This effectively chooses minimal compression method:
    ///  either default lz4 or compression method with zero thresholds on absolute and relative part size.
    auto compression_codec = data.getContext()->chooseCompressionCodec(0, 0);

    auto out = std::make_unique<MergedBlockOutputStream>(
        new_data_part,
        metadata_snapshot,
        columns,
        MergeTreeIndices{},
        compression_codec,
        NO_TRANSACTION_PTR);

    out->writeWithPermutation(block, perm_ptr);
    auto finalizer = out->finalizePartAsync(new_data_part, false);
    temp_part.part = new_data_part;
    temp_part.streams.emplace_back(TemporaryPart::Stream{.stream = std::move(out), .finalizer = std::move(finalizer)});

    // out.finish(new_data_part, std::move(written_files), false);

    ProfileEvents::increment(ProfileEvents::MergeTreeDataProjectionWriterRows, block.rows());
    ProfileEvents::increment(ProfileEvents::MergeTreeDataProjectionWriterUncompressedBytes, block.bytes());
    ProfileEvents::increment(ProfileEvents::MergeTreeDataProjectionWriterCompressedBytes, new_data_part->getBytesOnDisk());

    return temp_part;
}

MergeTreeDataWriter::TemporaryPart MergeTreeDataWriter::writeProjectionPart(
    MergeTreeData & data, Poco::Logger * log, Block block, const ProjectionDescription & projection, const IMergeTreeDataPart * parent_part)
{
    String part_name = projection.name;
    MergeTreeDataPartType part_type;
    if (parent_part->getType() == MergeTreeDataPartType::IN_MEMORY)
    {
        part_type = MergeTreeDataPartType::IN_MEMORY;
    }
    else
    {
        /// Size of part would not be greater than block.bytes() + epsilon
        size_t expected_size = block.bytes();
        // just check if there is enough space on parent volume
        data.reserveSpace(expected_size, parent_part->volume);
        part_type = data.choosePartTypeOnDisk(expected_size, block.rows());
    }

    return writeProjectionPartImpl(
        part_name,
        part_type,
        part_name + ".proj" /* relative_path */,
        false /* is_temp */,
        parent_part,
        data,
        log,
        block,
        projection);
}

/// This is used for projection materialization process which may contain multiple stages of
/// projection part merges.
MergeTreeDataWriter::TemporaryPart MergeTreeDataWriter::writeTempProjectionPart(
    MergeTreeData & data,
    Poco::Logger * log,
    Block block,
    const ProjectionDescription & projection,
    const IMergeTreeDataPart * parent_part,
    size_t block_num)
{
    String part_name = fmt::format("{}_{}", projection.name, block_num);
    MergeTreeDataPartType part_type;
    if (parent_part->getType() == MergeTreeDataPartType::IN_MEMORY)
    {
        part_type = MergeTreeDataPartType::IN_MEMORY;
    }
    else
    {
        /// Size of part would not be greater than block.bytes() + epsilon
        size_t expected_size = block.bytes();
        // just check if there is enough space on parent volume
        data.reserveSpace(expected_size, parent_part->volume);
        part_type = data.choosePartTypeOnDisk(expected_size, block.rows());
    }

    return writeProjectionPartImpl(
        part_name,
        part_type,
        part_name + ".tmp_proj" /* relative_path */,
        true /* is_temp */,
        parent_part,
        data,
        log,
        block,
        projection);
}

MergeTreeDataWriter::TemporaryPart MergeTreeDataWriter::writeInMemoryProjectionPart(
    const MergeTreeData & data,
    Poco::Logger * log,
    Block block,
    const ProjectionDescription & projection,
    const IMergeTreeDataPart * parent_part)
{
    return writeProjectionPartImpl(
        projection.name,
        MergeTreeDataPartType::IN_MEMORY,
        projection.name + ".proj" /* relative_path */,
        false /* is_temp */,
        parent_part,
        data,
        log,
        block,
        projection);
}

}<|MERGE_RESOLUTION|>--- conflicted
+++ resolved
@@ -437,13 +437,9 @@
     auto compression_codec = data.getContext()->chooseCompressionCodec(0, 0);
 
     const auto & index_factory = MergeTreeIndexFactory::instance();
-<<<<<<< HEAD
-    auto out = std::make_unique<MergedBlockOutputStream>(new_data_part, metadata_snapshot,columns,
+    auto out = std::make_unique<MergedBlockOutputStream>(new_data_part, metadata_snapshot, columns,
         index_factory.getMany(metadata_snapshot->getSecondaryIndices()), compression_codec, context->getCurrentTransaction());
-=======
-    auto out = std::make_unique<MergedBlockOutputStream>(new_data_part, metadata_snapshot, columns,
-        index_factory.getMany(metadata_snapshot->getSecondaryIndices()), compression_codec);
->>>>>>> 344d6c6d
+
 
     out->writeWithPermutation(block, perm_ptr);
 
