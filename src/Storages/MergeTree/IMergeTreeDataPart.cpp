#include "IMergeTreeDataPart.h"

#include <optional>
#include <boost/algorithm/string/join.hpp>
#include <string_view>
#include <Core/Defines.h>
#include <IO/HashingWriteBuffer.h>
#include <IO/HashingReadBuffer.h>
#include <IO/ReadBufferFromString.h>
#include <IO/ReadHelpers.h>
#include <IO/WriteHelpers.h>
#include <Storages/MergeTree/MergeTreeData.h>
#include <Storages/MergeTree/localBackup.h>
#include <Storages/MergeTree/checkDataPart.h>
#include <Storages/StorageReplicatedMergeTree.h>
#include <Storages/MergeTree/PartMetadataManagerOrdinary.h>
#include <Storages/MergeTree/PartMetadataManagerWithCache.h>
#include <Common/StringUtils/StringUtils.h>
#include <Common/escapeForFileName.h>
#include <Common/CurrentMetrics.h>
#include <Common/FieldVisitorsAccurateComparison.h>
#include <Common/MemoryTrackerBlockerInThread.h>
#include <base/JSON.h>
#include <Common/logger_useful.h>
#include <Compression/getCompressionCodecForFile.h>
#include <Parsers/parseQuery.h>
#include <Parsers/queryToString.h>
#include <Parsers/ExpressionElementParsers.h>
#include <DataTypes/NestedUtils.h>
#include <DataTypes/DataTypeAggregateFunction.h>
#include <Interpreters/MergeTreeTransaction.h>
#include <Interpreters/TransactionLog.h>


namespace CurrentMetrics
{
    extern const Metric PartsTemporary;
    extern const Metric PartsPreCommitted;
    extern const Metric PartsCommitted;
    extern const Metric PartsPreActive;
    extern const Metric PartsActive;
    extern const Metric PartsOutdated;
    extern const Metric PartsDeleting;
    extern const Metric PartsDeleteOnDestroy;

    extern const Metric PartsWide;
    extern const Metric PartsCompact;
    extern const Metric PartsInMemory;
}

namespace DB
{

namespace ErrorCodes
{
    extern const int CANNOT_READ_ALL_DATA;
    extern const int LOGICAL_ERROR;
    extern const int NO_FILE_IN_DATA_PART;
    extern const int EXPECTED_END_OF_FILE;
    extern const int CORRUPTED_DATA;
    extern const int NOT_FOUND_EXPECTED_DATA_PART;
    extern const int BAD_SIZE_OF_FILE_IN_DATA_PART;
    extern const int BAD_TTL_FILE;
    extern const int NOT_IMPLEMENTED;
}

void IMergeTreeDataPart::MinMaxIndex::load(const MergeTreeData & data, const PartMetadataManagerPtr & manager)
{
    auto metadata_snapshot = data.getInMemoryMetadataPtr();
    const auto & partition_key = metadata_snapshot->getPartitionKey();

    auto minmax_column_names = data.getMinMaxColumnsNames(partition_key);
    auto minmax_column_types = data.getMinMaxColumnsTypes(partition_key);
    size_t minmax_idx_size = minmax_column_types.size();

    hyperrectangle.reserve(minmax_idx_size);
    for (size_t i = 0; i < minmax_idx_size; ++i)
    {
        String file_name = "minmax_" + escapeForFileName(minmax_column_names[i]) + ".idx";
        auto file = manager->read(file_name);
        auto serialization = minmax_column_types[i]->getDefaultSerialization();

        Field min_val;
        serialization->deserializeBinary(min_val, *file);
        Field max_val;
        serialization->deserializeBinary(max_val, *file);

        // NULL_LAST
        if (min_val.isNull())
            min_val = POSITIVE_INFINITY;
        if (max_val.isNull())
            max_val = POSITIVE_INFINITY;

        hyperrectangle.emplace_back(min_val, true, max_val, true);
    }
    initialized = true;
}

IMergeTreeDataPart::MinMaxIndex::WrittenFiles IMergeTreeDataPart::MinMaxIndex::store(
    const MergeTreeData & data, const DataPartStorageBuilderPtr & data_part_storage_builder, Checksums & out_checksums) const
{
    auto metadata_snapshot = data.getInMemoryMetadataPtr();
    const auto & partition_key = metadata_snapshot->getPartitionKey();

    auto minmax_column_names = data.getMinMaxColumnsNames(partition_key);
    auto minmax_column_types = data.getMinMaxColumnsTypes(partition_key);

    return store(minmax_column_names, minmax_column_types, data_part_storage_builder, out_checksums);
}

IMergeTreeDataPart::MinMaxIndex::WrittenFiles IMergeTreeDataPart::MinMaxIndex::store(
    const Names & column_names,
    const DataTypes & data_types,
    const DataPartStorageBuilderPtr & data_part_storage_builder,
    Checksums & out_checksums) const
{
    if (!initialized)
        throw Exception(
            ErrorCodes::LOGICAL_ERROR,
            "Attempt to store uninitialized MinMax index for part {}. This is a bug",
            data_part_storage_builder->getFullPath());

    WrittenFiles written_files;

    for (size_t i = 0; i < column_names.size(); ++i)
    {
        String file_name = "minmax_" + escapeForFileName(column_names[i]) + ".idx";
        auto serialization = data_types.at(i)->getDefaultSerialization();

        auto out = data_part_storage_builder->writeFile(file_name, DBMS_DEFAULT_BUFFER_SIZE, {});
        HashingWriteBuffer out_hashing(*out);
        serialization->serializeBinary(hyperrectangle[i].left, out_hashing);
        serialization->serializeBinary(hyperrectangle[i].right, out_hashing);
        out_hashing.next();
        out_checksums.files[file_name].file_size = out_hashing.count();
        out_checksums.files[file_name].file_hash = out_hashing.getHash();
        out->preFinalize();
        written_files.emplace_back(std::move(out));
    }

    return written_files;
}

void IMergeTreeDataPart::MinMaxIndex::update(const Block & block, const Names & column_names)
{
    if (!initialized)
        hyperrectangle.reserve(column_names.size());

    for (size_t i = 0; i < column_names.size(); ++i)
    {
        FieldRef min_value;
        FieldRef max_value;
        const ColumnWithTypeAndName & column = block.getByName(column_names[i]);
        if (const auto * column_nullable = typeid_cast<const ColumnNullable *>(column.column.get()))
            column_nullable->getExtremesNullLast(min_value, max_value);
        else
            column.column->getExtremes(min_value, max_value);

        if (!initialized)
            hyperrectangle.emplace_back(min_value, true, max_value, true);
        else
        {
            hyperrectangle[i].left
                = applyVisitor(FieldVisitorAccurateLess(), hyperrectangle[i].left, min_value) ? hyperrectangle[i].left : min_value;
            hyperrectangle[i].right
                = applyVisitor(FieldVisitorAccurateLess(), hyperrectangle[i].right, max_value) ? max_value : hyperrectangle[i].right;
        }
    }

    initialized = true;
}

void IMergeTreeDataPart::MinMaxIndex::merge(const MinMaxIndex & other)
{
    if (!other.initialized)
        return;

    if (!initialized)
    {
        hyperrectangle = other.hyperrectangle;
        initialized = true;
    }
    else
    {
        for (size_t i = 0; i < hyperrectangle.size(); ++i)
        {
            hyperrectangle[i].left = std::min(hyperrectangle[i].left, other.hyperrectangle[i].left);
            hyperrectangle[i].right = std::max(hyperrectangle[i].right, other.hyperrectangle[i].right);
        }
    }
}

void IMergeTreeDataPart::MinMaxIndex::appendFiles(const MergeTreeData & data, Strings & files)
{
    auto metadata_snapshot = data.getInMemoryMetadataPtr();
    const auto & partition_key = metadata_snapshot->getPartitionKey();
    auto minmax_column_names = data.getMinMaxColumnsNames(partition_key);
    size_t minmax_idx_size = minmax_column_names.size();
    for (size_t i = 0; i < minmax_idx_size; ++i)
    {
        String file_name = "minmax_" + escapeForFileName(minmax_column_names[i]) + ".idx";
        files.push_back(file_name);
    }
}


static void incrementStateMetric(IMergeTreeDataPart::State state)
{
    switch (state)
    {
        case IMergeTreeDataPart::State::Temporary:
            CurrentMetrics::add(CurrentMetrics::PartsTemporary);
            return;
        case IMergeTreeDataPart::State::PreActive:
            CurrentMetrics::add(CurrentMetrics::PartsPreActive);
            CurrentMetrics::add(CurrentMetrics::PartsPreCommitted);
            return;
        case IMergeTreeDataPart::State::Active:
            CurrentMetrics::add(CurrentMetrics::PartsActive);
            CurrentMetrics::add(CurrentMetrics::PartsCommitted);
            return;
        case IMergeTreeDataPart::State::Outdated:
            CurrentMetrics::add(CurrentMetrics::PartsOutdated);
            return;
        case IMergeTreeDataPart::State::Deleting:
            CurrentMetrics::add(CurrentMetrics::PartsDeleting);
            return;
        case IMergeTreeDataPart::State::DeleteOnDestroy:
            CurrentMetrics::add(CurrentMetrics::PartsDeleteOnDestroy);
            return;
    }
}

static void decrementStateMetric(IMergeTreeDataPart::State state)
{
    switch (state)
    {
        case IMergeTreeDataPart::State::Temporary:
            CurrentMetrics::sub(CurrentMetrics::PartsTemporary);
            return;
        case IMergeTreeDataPart::State::PreActive:
            CurrentMetrics::sub(CurrentMetrics::PartsPreActive);
            CurrentMetrics::sub(CurrentMetrics::PartsPreCommitted);
            return;
        case IMergeTreeDataPart::State::Active:
            CurrentMetrics::sub(CurrentMetrics::PartsActive);
            CurrentMetrics::sub(CurrentMetrics::PartsCommitted);
            return;
        case IMergeTreeDataPart::State::Outdated:
            CurrentMetrics::sub(CurrentMetrics::PartsOutdated);
            return;
        case IMergeTreeDataPart::State::Deleting:
            CurrentMetrics::sub(CurrentMetrics::PartsDeleting);
            return;
        case IMergeTreeDataPart::State::DeleteOnDestroy:
            CurrentMetrics::sub(CurrentMetrics::PartsDeleteOnDestroy);
            return;
    }
}

static void incrementTypeMetric(MergeTreeDataPartType type)
{
    switch (type.getValue())
    {
        case MergeTreeDataPartType::Wide:
            CurrentMetrics::add(CurrentMetrics::PartsWide);
            return;
        case MergeTreeDataPartType::Compact:
            CurrentMetrics::add(CurrentMetrics::PartsCompact);
            return;
        case MergeTreeDataPartType::InMemory:
            CurrentMetrics::add(CurrentMetrics::PartsInMemory);
            return;
        case MergeTreeDataPartType::Unknown:
            return;
    }
}

static void decrementTypeMetric(MergeTreeDataPartType type)
{
    switch (type.getValue())
    {
        case MergeTreeDataPartType::Wide:
            CurrentMetrics::sub(CurrentMetrics::PartsWide);
            return;
        case MergeTreeDataPartType::Compact:
            CurrentMetrics::sub(CurrentMetrics::PartsCompact);
            return;
        case MergeTreeDataPartType::InMemory:
            CurrentMetrics::sub(CurrentMetrics::PartsInMemory);
            return;
        case MergeTreeDataPartType::Unknown:
            return;
    }
}


IMergeTreeDataPart::IMergeTreeDataPart(
    const MergeTreeData & storage_,
    const String & name_,
    const DataPartStoragePtr & data_part_storage_,
    Type part_type_,
    const IMergeTreeDataPart * parent_part_)
    : storage(storage_)
    , name(name_)
    , info(MergeTreePartInfo::fromPartName(name_, storage.format_version))
    , data_part_storage(parent_part_ ? parent_part_->data_part_storage : data_part_storage_)
    , index_granularity_info(storage_, part_type_)
    , part_type(part_type_)
    , parent_part(parent_part_)
    , use_metadata_cache(storage.use_metadata_cache)
{
    if (parent_part)
        state = State::Active;
    incrementStateMetric(state);
    incrementTypeMetric(part_type);

    minmax_idx = std::make_shared<MinMaxIndex>();

    initializePartMetadataManager();
}

IMergeTreeDataPart::IMergeTreeDataPart(
    const MergeTreeData & storage_,
    const String & name_,
    const MergeTreePartInfo & info_,
    const DataPartStoragePtr & data_part_storage_,
    Type part_type_,
    const IMergeTreeDataPart * parent_part_)
    : storage(storage_)
    , name(name_)
    , info(info_)
    , data_part_storage(data_part_storage_)
    , index_granularity_info(storage_, part_type_)
    , part_type(part_type_)
    , parent_part(parent_part_)
    , use_metadata_cache(storage.use_metadata_cache)
{
    if (parent_part)
        state = State::Active;
    incrementStateMetric(state);
    incrementTypeMetric(part_type);

    minmax_idx = std::make_shared<MinMaxIndex>();

    initializePartMetadataManager();
}

IMergeTreeDataPart::~IMergeTreeDataPart()
{
    decrementStateMetric(state);
    decrementTypeMetric(part_type);
}


String IMergeTreeDataPart::getNewName(const MergeTreePartInfo & new_part_info) const
{
    if (storage.format_version < MERGE_TREE_DATA_MIN_FORMAT_VERSION_WITH_CUSTOM_PARTITIONING)
    {
        /// NOTE: getting min and max dates from the part name (instead of part data) because we want
        /// the merged part name be determined only by source part names.
        /// It is simpler this way when the real min and max dates for the block range can change
        /// (e.g. after an ALTER DELETE command).
        DayNum min_date;
        DayNum max_date;
        MergeTreePartInfo::parseMinMaxDatesFromPartName(name, min_date, max_date);
        return new_part_info.getPartNameV0(min_date, max_date);
    }
    else
        return new_part_info.getPartName();
}

std::optional<size_t> IMergeTreeDataPart::getColumnPosition(const String & column_name) const
{
    auto it = column_name_to_position.find(column_name);
    if (it == column_name_to_position.end())
        return {};
    return it->second;
}


void IMergeTreeDataPart::setState(IMergeTreeDataPart::State new_state) const
{
    decrementStateMetric(state);
    state = new_state;
    incrementStateMetric(state);
}

IMergeTreeDataPart::State IMergeTreeDataPart::getState() const
{
    return state;
}


std::pair<DayNum, DayNum> IMergeTreeDataPart::getMinMaxDate() const
{
    if (storage.minmax_idx_date_column_pos != -1 && minmax_idx->initialized)
    {
        const auto & hyperrectangle = minmax_idx->hyperrectangle[storage.minmax_idx_date_column_pos];
        return {DayNum(hyperrectangle.left.get<UInt64>()), DayNum(hyperrectangle.right.get<UInt64>())};
    }
    else
        return {};
}

std::pair<time_t, time_t> IMergeTreeDataPart::getMinMaxTime() const
{
    if (storage.minmax_idx_time_column_pos != -1 && minmax_idx->initialized)
    {
        const auto & hyperrectangle = minmax_idx->hyperrectangle[storage.minmax_idx_time_column_pos];

        /// The case of DateTime
        if (hyperrectangle.left.getType() == Field::Types::UInt64)
        {
            assert(hyperrectangle.right.getType() == Field::Types::UInt64);
            return {hyperrectangle.left.get<UInt64>(), hyperrectangle.right.get<UInt64>()};
        }
        /// The case of DateTime64
        else if (hyperrectangle.left.getType() == Field::Types::Decimal64)
        {
            assert(hyperrectangle.right.getType() == Field::Types::Decimal64);

            auto left = hyperrectangle.left.get<DecimalField<Decimal64>>();
            auto right = hyperrectangle.right.get<DecimalField<Decimal64>>();

            assert(left.getScale() == right.getScale());

            return { left.getValue() / left.getScaleMultiplier(), right.getValue() / right.getScaleMultiplier() };
        }
        else
            throw Exception(ErrorCodes::LOGICAL_ERROR, "Part minmax index by time is neither DateTime or DateTime64");
    }
    else
        return {};
}


void IMergeTreeDataPart::setColumns(const NamesAndTypesList & new_columns)
{
    columns = new_columns;

    column_name_to_position.clear();
    column_name_to_position.reserve(new_columns.size());
    size_t pos = 0;

    for (const auto & column : columns)
        column_name_to_position.emplace(column.name, pos++);
}

void IMergeTreeDataPart::setSerializationInfos(const SerializationInfoByName & new_infos)
{
    serialization_infos = new_infos;
}

SerializationPtr IMergeTreeDataPart::getSerialization(const NameAndTypePair & column) const
{
    auto it = serialization_infos.find(column.getNameInStorage());
    return it == serialization_infos.end()
        ? IDataType::getSerialization(column)
        : IDataType::getSerialization(column, *it->second);
}

void IMergeTreeDataPart::removeIfNeeded()
{
    assert(assertHasValidVersionMetadata());
    if (!is_temp && state != State::DeleteOnDestroy)
        return;

    try
    {
        auto path = data_part_storage->getFullRelativePath();

        if (!data_part_storage->exists()) // path
            return;

        if (is_temp)
        {
            String file_name = fileName(data_part_storage->getPartDirectory());

            if (file_name.empty())
                throw Exception(ErrorCodes::LOGICAL_ERROR, "relative_path {} of part {} is invalid or not set", data_part_storage->getPartDirectory(), name);

            if (!startsWith(file_name, "tmp") && !endsWith(file_name, ".tmp_proj"))
            {
                LOG_ERROR(
                    storage.log,
                    "~DataPart() should remove part {} but its name doesn't start with \"tmp\" or end with \".tmp_proj\". Too "
                    "suspicious, keeping the part.",
                    path);
                return;
            }
        }

        remove();

        if (state == State::DeleteOnDestroy)
        {
            LOG_TRACE(storage.log, "Removed part from old location {}", path);
        }
    }
    catch (...)
    {
        /// FIXME If part it temporary, then directory will not be removed for 1 day (temporary_directories_lifetime).
        /// If it's tmp_merge_<part_name> or tmp_fetch_<part_name>,
        /// then all future attempts to execute part producing operation will fail with "directory already exists".
        /// Seems like it's especially important for remote disks, because removal may fail due to network issues.
        tryLogCurrentException(__PRETTY_FUNCTION__);
        assert(!is_temp);
        assert(state != State::DeleteOnDestroy);
        assert(state != State::Temporary);
    }
}


UInt64 IMergeTreeDataPart::getIndexSizeInBytes() const
{
    UInt64 res = 0;
    for (const ColumnPtr & column : index)
        res += column->byteSize();
    return res;
}

UInt64 IMergeTreeDataPart::getIndexSizeInAllocatedBytes() const
{
    UInt64 res = 0;
    for (const ColumnPtr & column : index)
        res += column->allocatedBytes();
    return res;
}

void IMergeTreeDataPart::assertState(const std::initializer_list<IMergeTreeDataPart::State> & affordable_states) const
{
    if (!checkState(affordable_states))
    {
        String states_str;
        for (auto affordable_state : affordable_states)
        {
            states_str += stateString(affordable_state);
            states_str += ' ';
        }

        throw Exception("Unexpected state of part " + getNameWithState() + ". Expected: " + states_str, ErrorCodes::NOT_FOUND_EXPECTED_DATA_PART);
    }
}

void IMergeTreeDataPart::assertOnDisk() const
{
    if (!isStoredOnDisk())
        throw Exception("Data part '" + name + "' with type '"
            + getType().toString() + "' is not stored on disk", ErrorCodes::LOGICAL_ERROR);
}


UInt64 IMergeTreeDataPart::getMarksCount() const
{
    return index_granularity.getMarksCount();
}

size_t IMergeTreeDataPart::getFileSizeOrZero(const String & file_name) const
{
    auto checksum = checksums.files.find(file_name);
    if (checksum == checksums.files.end())
        return 0;
    return checksum->second.file_size;
}

String IMergeTreeDataPart::getColumnNameWithMinimumCompressedSize(
    const StorageSnapshotPtr & storage_snapshot, bool with_subcolumns) const
{
    auto options = GetColumnsOptions(GetColumnsOptions::AllPhysical).withExtendedObjects();
    if (with_subcolumns)
        options.withSubcolumns();

    auto storage_columns = storage_snapshot->getColumns(options);
    MergeTreeData::AlterConversions alter_conversions;
    if (!parent_part)
        alter_conversions = storage.getAlterConversionsForPart(shared_from_this());

    std::optional<std::string> minimum_size_column;
    UInt64 minimum_size = std::numeric_limits<UInt64>::max();

    for (const auto & column : storage_columns)
    {
        auto column_name = column.name;
        auto column_type = column.type;
        if (alter_conversions.isColumnRenamed(column.name))
            column_name = alter_conversions.getColumnOldName(column.name);

        if (!hasColumnFiles(column))
            continue;

        const auto size = getColumnSize(column_name).data_compressed;
        if (size < minimum_size)
        {
            minimum_size = size;
            minimum_size_column = column_name;
        }
    }

    if (!minimum_size_column)
        throw Exception("Could not find a column of minimum size in MergeTree, part " + data_part_storage->getFullPath(), ErrorCodes::LOGICAL_ERROR);

    return *minimum_size_column;
}

// String IMergeTreeDataPart::getFullPath() const
// {
//     if (relative_path.empty())
//         throw Exception("Part relative_path cannot be empty. It's bug.", ErrorCodes::LOGICAL_ERROR);

//     return fs::path(storage.getFullPathOnDisk(volume->getDisk())) / (parent_part ? parent_part->relative_path : "") / relative_path / "";
// }

// String IMergeTreeDataPart::getFullRelativePath() const
// {
//     if (relative_path.empty())
//         throw Exception("Part relative_path cannot be empty. It's bug.", ErrorCodes::LOGICAL_ERROR);

//     return fs::path(storage.relative_data_path) / (parent_part ? parent_part->relative_path : "") / relative_path / "";
// }

void IMergeTreeDataPart::loadColumnsChecksumsIndexes(bool require_columns_checksums, bool check_consistency)
{
    assertOnDisk();

    /// Memory should not be limited during ATTACH TABLE query.
    /// This is already true at the server startup but must be also ensured for manual table ATTACH.
    /// Motivation: memory for index is shared between queries - not belong to the query itself.
    MemoryTrackerBlockerInThread temporarily_disable_memory_tracker(VariableContext::Global);

    try
    {
        loadUUID();
        loadColumns(require_columns_checksums);
        loadChecksums(require_columns_checksums);
        loadIndexGranularity();
        calculateColumnsAndSecondaryIndicesSizesOnDisk();
        loadIndex(); /// Must be called after loadIndexGranularity as it uses the value of `index_granularity`
        loadRowsCount(); /// Must be called after loadIndexGranularity() as it uses the value of `index_granularity`.
        loadPartitionAndMinMaxIndex();
        if (!parent_part)
        {
            loadTTLInfos();
            loadProjections(require_columns_checksums, check_consistency);
        }

        if (check_consistency)
            checkConsistency(require_columns_checksums);

        loadDefaultCompressionCodec();
    }
    catch (...)
    {
        // There could be conditions that data part to be loaded is broken, but some of meta infos are already written
        // into meta data before exception, need to clean them all.
        metadata_manager->deleteAll(/*include_projection*/ true);
        metadata_manager->assertAllDeleted(/*include_projection*/ true);
        throw;
    }
}

void IMergeTreeDataPart::appendFilesOfColumnsChecksumsIndexes(Strings & files, bool include_projection) const
{
    if (isStoredOnDisk())
    {
        appendFilesOfUUID(files);
        appendFilesOfColumns(files);
        appendFilesOfChecksums(files);
        appendFilesOfIndexGranularity(files);
        appendFilesOfIndex(files);
        appendFilesOfRowsCount(files);
        appendFilesOfPartitionAndMinMaxIndex(files);
        appendFilesOfTTLInfos(files);
        appendFilesOfDefaultCompressionCodec(files);
    }

    if (!parent_part && include_projection)
    {
        for (const auto & [projection_name, projection_part] : projection_parts)
        {
            Strings projection_files;
            projection_part->appendFilesOfColumnsChecksumsIndexes(projection_files, true);
            for (const auto & projection_file : projection_files)
                files.push_back(fs::path(projection_part->name + ".proj") / projection_file);
        }
    }
}

void IMergeTreeDataPart::loadProjections(bool require_columns_checksums, bool check_consistency)
{
    auto metadata_snapshot = storage.getInMemoryMetadataPtr();
    for (const auto & projection : metadata_snapshot->projections)
    {
        String path = /*getFullRelativePath() + */ projection.name + ".proj";
        if (data_part_storage->exists(path))
        {
            auto projection_part_storage = data_part_storage->getProjection(projection.name + ".proj");
            auto part = storage.createPart(projection.name, {"all", 0, 0, 0}, projection_part_storage, this);
            part->loadColumnsChecksumsIndexes(require_columns_checksums, check_consistency);
            projection_parts.emplace(projection.name, std::move(part));
        }
    }
}

void IMergeTreeDataPart::loadIndexGranularity()
{
    throw Exception("Method 'loadIndexGranularity' is not implemented for part with type " + getType().toString(), ErrorCodes::NOT_IMPLEMENTED);
}

/// Currently we don't cache mark files of part, because cache other meta files is enough to speed up loading.
void IMergeTreeDataPart::appendFilesOfIndexGranularity(Strings & /* files */) const
{
}

void IMergeTreeDataPart::loadIndex()
{
    /// It can be empty in case of mutations
    if (!index_granularity.isInitialized())
        throw Exception("Index granularity is not loaded before index loading", ErrorCodes::LOGICAL_ERROR);

    auto metadata_snapshot = storage.getInMemoryMetadataPtr();
    if (parent_part)
        metadata_snapshot = metadata_snapshot->projections.get(name).metadata;
    const auto & primary_key = metadata_snapshot->getPrimaryKey();
    size_t key_size = primary_key.column_names.size();

    if (key_size)
    {
        MutableColumns loaded_index;
        loaded_index.resize(key_size);

        for (size_t i = 0; i < key_size; ++i)
        {
            loaded_index[i] = primary_key.data_types[i]->createColumn();
            loaded_index[i]->reserve(index_granularity.getMarksCount());
        }

        String index_name = "primary.idx";
        String index_path = fs::path(data_part_storage->getFullRelativePath()) / index_name;
        auto index_file = metadata_manager->read(index_name);
        size_t marks_count = index_granularity.getMarksCount();

        Serializations key_serializations(key_size);
        for (size_t j = 0; j < key_size; ++j)
            key_serializations[j] = primary_key.data_types[j]->getDefaultSerialization();

        for (size_t i = 0; i < marks_count; ++i) //-V756
            for (size_t j = 0; j < key_size; ++j)
                key_serializations[j]->deserializeBinary(*loaded_index[j], *index_file);

        for (size_t i = 0; i < key_size; ++i)
        {
            loaded_index[i]->protect();
            if (loaded_index[i]->size() != marks_count)
                throw Exception("Cannot read all data from index file " + index_path
                    + "(expected size: " + toString(marks_count) + ", read: " + toString(loaded_index[i]->size()) + ")",
                    ErrorCodes::CANNOT_READ_ALL_DATA);
        }

        if (!index_file->eof())
            throw Exception("Index file " + index_path + " is unexpectedly long", ErrorCodes::EXPECTED_END_OF_FILE);

        index.assign(std::make_move_iterator(loaded_index.begin()), std::make_move_iterator(loaded_index.end()));
    }
}

void IMergeTreeDataPart::appendFilesOfIndex(Strings & files) const
{
    auto metadata_snapshot = storage.getInMemoryMetadataPtr();
    if (parent_part)
        metadata_snapshot = metadata_snapshot->projections.has(name) ? metadata_snapshot->projections.get(name).metadata : nullptr;

    if (!metadata_snapshot)
        return;

    if (metadata_snapshot->hasPrimaryKey())
        files.push_back("primary.idx");
}

NameSet IMergeTreeDataPart::getFileNamesWithoutChecksums() const
{
    if (!isStoredOnDisk())
        return {};

    NameSet result = {"checksums.txt", "columns.txt"};

    if (data_part_storage->exists(DEFAULT_COMPRESSION_CODEC_FILE_NAME))
        result.emplace(DEFAULT_COMPRESSION_CODEC_FILE_NAME);

    if (data_part_storage->exists(TXN_VERSION_METADATA_FILE_NAME))
        result.emplace(TXN_VERSION_METADATA_FILE_NAME);

    return result;
}

void IMergeTreeDataPart::loadDefaultCompressionCodec()
{
    /// In memory parts doesn't have any compression
    if (!isStoredOnDisk())
    {
        default_codec = CompressionCodecFactory::instance().get("NONE", {});
        return;
    }

    String path = fs::path(data_part_storage->getFullRelativePath()) / DEFAULT_COMPRESSION_CODEC_FILE_NAME;
    bool exists = metadata_manager->exists(DEFAULT_COMPRESSION_CODEC_FILE_NAME);
    if (!exists)
    {
        default_codec = detectDefaultCompressionCodec();
    }
    else
    {
        auto file_buf = metadata_manager->read(DEFAULT_COMPRESSION_CODEC_FILE_NAME);
        String codec_line;
        readEscapedStringUntilEOL(codec_line, *file_buf);

        ReadBufferFromString buf(codec_line);

        if (!checkString("CODEC", buf))
        {
            LOG_WARNING(
                storage.log,
                "Cannot parse default codec for part {} from file {}, content '{}'. Default compression codec will be deduced "
                "automatically, from data on disk",
                name,
                path,
                codec_line);
            default_codec = detectDefaultCompressionCodec();
        }

        try
        {
            ParserCodec codec_parser;
            auto codec_ast = parseQuery(codec_parser, codec_line.data() + buf.getPosition(), codec_line.data() + codec_line.length(), "codec parser", 0, DBMS_DEFAULT_MAX_PARSER_DEPTH);
            default_codec = CompressionCodecFactory::instance().get(codec_ast, {});
        }
        catch (const DB::Exception & ex)
        {
            LOG_WARNING(storage.log, "Cannot parse default codec for part {} from file {}, content '{}', error '{}'. Default compression codec will be deduced automatically, from data on disk.", name, path, codec_line, ex.what());
            default_codec = detectDefaultCompressionCodec();
        }
    }
}

void IMergeTreeDataPart::appendFilesOfDefaultCompressionCodec(Strings & files)
{
    files.push_back(DEFAULT_COMPRESSION_CODEC_FILE_NAME);
}

CompressionCodecPtr IMergeTreeDataPart::detectDefaultCompressionCodec() const
{
    /// In memory parts doesn't have any compression
    if (!isStoredOnDisk())
        return CompressionCodecFactory::instance().get("NONE", {});

    auto metadata_snapshot = storage.getInMemoryMetadataPtr();

    const auto & storage_columns = metadata_snapshot->getColumns();
    CompressionCodecPtr result = nullptr;
    for (const auto & part_column : columns)
    {
        /// It was compressed with default codec and it's not empty
        auto column_size = getColumnSize(part_column.name);
        if (column_size.data_compressed != 0 && !storage_columns.hasCompressionCodec(part_column.name))
        {
            String path_to_data_file;
            getSerialization(part_column)->enumerateStreams([&](const ISerialization::SubstreamPath & substream_path)
            {
                if (path_to_data_file.empty())
                {
                    String candidate_path = /*fs::path(getFullRelativePath()) */ (ISerialization::getFileNameForStream(part_column, substream_path) + ".bin");

                    /// We can have existing, but empty .bin files. Example: LowCardinality(Nullable(...)) columns and column_name.dict.null.bin file.
                    if (data_part_storage->exists(candidate_path) && data_part_storage->getFileSize(candidate_path) != 0)
                        path_to_data_file = candidate_path;
                }
            });

            if (path_to_data_file.empty())
            {
                LOG_WARNING(storage.log, "Part's {} column {} has non zero data compressed size, but all data files don't exist or empty", name, backQuoteIfNeed(part_column.name));
                continue;
            }

            result = getCompressionCodecForFile(data_part_storage, path_to_data_file);
            break;
        }
    }

    if (!result)
        result = CompressionCodecFactory::instance().getDefaultCodec();

    return result;
}

void IMergeTreeDataPart::loadPartitionAndMinMaxIndex()
{
    if (storage.format_version < MERGE_TREE_DATA_MIN_FORMAT_VERSION_WITH_CUSTOM_PARTITIONING && !parent_part)
    {
        DayNum min_date;
        DayNum max_date;
        MergeTreePartInfo::parseMinMaxDatesFromPartName(name, min_date, max_date);

        const auto & date_lut = DateLUT::instance();
        partition = MergeTreePartition(date_lut.toNumYYYYMM(min_date));
        minmax_idx = std::make_shared<MinMaxIndex>(min_date, max_date);
    }
    else
    {
        //String path = getFullRelativePath();
        if (!parent_part)
            partition.load(storage, metadata_manager);

        if (!isEmpty())
        {
            if (parent_part)
                // projection parts don't have minmax_idx, and it's always initialized
                minmax_idx->initialized = true;
            else
                minmax_idx->load(storage, metadata_manager);
        }
        if (parent_part)
            return;
    }

    auto metadata_snapshot = storage.getInMemoryMetadataPtr();
    String calculated_partition_id = partition.getID(metadata_snapshot->getPartitionKey().sample_block);
    if (calculated_partition_id != info.partition_id)
        throw Exception(
            "While loading part " + data_part_storage->getFullPath() + ": calculated partition ID: " + calculated_partition_id
            + " differs from partition ID in part name: " + info.partition_id,
            ErrorCodes::CORRUPTED_DATA);
}

void IMergeTreeDataPart::appendFilesOfPartitionAndMinMaxIndex(Strings & files) const
{
    if (storage.format_version < MERGE_TREE_DATA_MIN_FORMAT_VERSION_WITH_CUSTOM_PARTITIONING && !parent_part)
        return;

    if (!parent_part)
        partition.appendFiles(storage, files);

    if (!parent_part)
        minmax_idx->appendFiles(storage, files);
}

void IMergeTreeDataPart::loadChecksums(bool require)
{
    //const String path = fs::path(getFullRelativePath()) / "checksums.txt";
    bool exists = metadata_manager->exists("checksums.txt");
    if (exists)
    {
        auto buf = metadata_manager->read("checksums.txt");
        if (checksums.read(*buf))
        {
            assertEOF(*buf);
            bytes_on_disk = checksums.getTotalSizeOnDisk();
        }
        else
            bytes_on_disk = data_part_storage->calculateTotalSizeOnDisk(); //calculateTotalSizeOnDisk(volume->getDisk(), getFullRelativePath());
    }
    else
    {
        if (require)
            throw Exception(ErrorCodes::NO_FILE_IN_DATA_PART, "No checksums.txt in part {}", name);

        /// If the checksums file is not present, calculate the checksums and write them to disk.
        /// Check the data while we are at it.
        LOG_WARNING(storage.log, "Checksums for part {} not found. Will calculate them from data on disk.", name);

        checksums = checkDataPart(shared_from_this(), false);
        data_part_storage->writeChecksums(checksums, {});

        bytes_on_disk = checksums.getTotalSizeOnDisk();
    }
}

void IMergeTreeDataPart::appendFilesOfChecksums(Strings & files)
{
    files.push_back("checksums.txt");
}

void IMergeTreeDataPart::loadRowsCount()
{
    //String path = fs::path(getFullRelativePath()) / "count.txt";

    auto read_rows_count = [&]()
    {
        auto buf = metadata_manager->read("count.txt");
        readIntText(rows_count, *buf);
        assertEOF(*buf);
    };

    if (index_granularity.empty())
    {
        rows_count = 0;
    }
    else if (storage.format_version >= MERGE_TREE_DATA_MIN_FORMAT_VERSION_WITH_CUSTOM_PARTITIONING || part_type == Type::Compact || parent_part)
    {
        bool exists = metadata_manager->exists("count.txt");
        if (!exists)
            throw Exception("No count.txt in part " + name, ErrorCodes::NO_FILE_IN_DATA_PART);

        read_rows_count();

#ifndef NDEBUG
        /// columns have to be loaded
        for (const auto & column : getColumns())
        {
            /// Most trivial types
            if (column.type->isValueRepresentedByNumber()
                && !column.type->haveSubtypes()
                && getSerialization(column)->getKind() == ISerialization::Kind::DEFAULT)
            {
                auto size = getColumnSize(column.name);

                if (size.data_uncompressed == 0)
                    continue;

                size_t rows_in_column = size.data_uncompressed / column.type->getSizeOfValueInMemory();
                if (rows_in_column != rows_count)
                {
                    throw Exception(
                        ErrorCodes::LOGICAL_ERROR,
                        "Column {} has rows count {} according to size in memory "
                        "and size of single value, but data part {} has {} rows", backQuote(column.name), rows_in_column, name, rows_count);
                }

                size_t last_possibly_incomplete_mark_rows = index_granularity.getLastNonFinalMarkRows();
                /// All this rows have to be written in column
                size_t index_granularity_without_last_mark = index_granularity.getTotalRows() - last_possibly_incomplete_mark_rows;
                /// We have more rows in column than in index granularity without last possibly incomplete mark
                if (rows_in_column < index_granularity_without_last_mark)
                {
                    throw Exception(
                        ErrorCodes::LOGICAL_ERROR,
                        "Column {} has rows count {} according to size in memory "
                        "and size of single value, but index granularity in part {} without last mark has {} rows, which is more than in column",
                        backQuote(column.name), rows_in_column, name, index_granularity.getTotalRows());
                }

                /// In last mark we actually written less or equal rows than stored in last mark of index granularity
                if (rows_in_column - index_granularity_without_last_mark > last_possibly_incomplete_mark_rows)
                {
                     throw Exception(
                        ErrorCodes::LOGICAL_ERROR,
                        "Column {} has rows count {} in last mark according to size in memory "
                        "and size of single value, but index granularity in part {} in last mark has {} rows which is less than in column",
                        backQuote(column.name), rows_in_column - index_granularity_without_last_mark, name, last_possibly_incomplete_mark_rows);
                }
            }
        }
#endif
    }
    else
    {
        if (data_part_storage->exists("count.txt"))
        {
            read_rows_count();
            return;
        }

        for (const NameAndTypePair & column : columns)
        {
            ColumnPtr column_col = column.type->createColumn(*getSerialization(column));
            if (!column_col->isFixedAndContiguous() || column_col->lowCardinality())
                continue;

            size_t column_size = getColumnSize(column.name).data_uncompressed;
            if (!column_size)
                continue;

            size_t sizeof_field = column_col->sizeOfValueIfFixed();
            rows_count = column_size / sizeof_field;

            if (column_size % sizeof_field != 0)
            {
                throw Exception(
                    "Uncompressed size of column " + column.name + "(" + toString(column_size)
                    + ") is not divisible by the size of value (" + toString(sizeof_field) + ")",
                    ErrorCodes::LOGICAL_ERROR);
            }

            size_t last_mark_index_granularity = index_granularity.getLastNonFinalMarkRows();
            size_t rows_approx = index_granularity.getTotalRows();
            if (!(rows_count <= rows_approx && rows_approx < rows_count + last_mark_index_granularity))
                throw Exception(
                    "Unexpected size of column " + column.name + ": " + toString(rows_count) + " rows, expected "
                    + toString(rows_approx) + "+-" + toString(last_mark_index_granularity) + " rows according to the index",
                    ErrorCodes::LOGICAL_ERROR);

            return;
        }

        throw Exception("Data part doesn't contain fixed size column (even Date column)", ErrorCodes::LOGICAL_ERROR);
    }
}

void IMergeTreeDataPart::appendFilesOfRowsCount(Strings & files)
{
    files.push_back("count.txt");
}

void IMergeTreeDataPart::loadTTLInfos()
{
    bool exists = metadata_manager->exists("ttl.txt");
    if (exists)
    {
        auto in = metadata_manager->read("ttl.txt");
        assertString("ttl format version: ", *in);
        size_t format_version;
        readText(format_version, *in);
        assertChar('\n', *in);

        if (format_version == 1)
        {
            try
            {
                ttl_infos.read(*in);
            }
            catch (const JSONException &)
            {
                throw Exception("Error while parsing file ttl.txt in part: " + name, ErrorCodes::BAD_TTL_FILE);
            }
        }
        else
            throw Exception("Unknown ttl format version: " + toString(format_version), ErrorCodes::BAD_TTL_FILE);
    }
}


void IMergeTreeDataPart::appendFilesOfTTLInfos(Strings & files)
{
    files.push_back("ttl.txt");
}

void IMergeTreeDataPart::loadUUID()
{
    bool exists = metadata_manager->exists(UUID_FILE_NAME);
    if (exists)
    {
        auto in = metadata_manager->read(UUID_FILE_NAME);
        readText(uuid, *in);
        if (uuid == UUIDHelpers::Nil)
            throw Exception("Unexpected empty " + String(UUID_FILE_NAME) + " in part: " + name, ErrorCodes::LOGICAL_ERROR);
    }
}

void IMergeTreeDataPart::appendFilesOfUUID(Strings & files)
{
    files.push_back(UUID_FILE_NAME);
}

void IMergeTreeDataPart::loadColumns(bool require)
{
    String path = fs::path(data_part_storage->getFullRelativePath()) / "columns.txt";
    auto metadata_snapshot = storage.getInMemoryMetadataPtr();
    if (parent_part)
        metadata_snapshot = metadata_snapshot->projections.get(name).metadata;
    NamesAndTypesList loaded_columns;

    bool exists = metadata_manager->exists("columns.txt");
    if (!exists)
    {
        /// We can get list of columns only from columns.txt in compact parts.
<<<<<<< HEAD
        if (require || part_type == Type::COMPACT)
            throw Exception("No columns.txt in part " + name + ", expected path " + path + " on drive " + data_part_storage->getName(),
=======
        if (require || part_type == Type::Compact)
            throw Exception("No columns.txt in part " + name + ", expected path " + path + " on drive " + volume->getDisk()->getName(),
>>>>>>> 5309dfea
                ErrorCodes::NO_FILE_IN_DATA_PART);

        /// If there is no file with a list of columns, write it down.
        for (const NameAndTypePair & column : metadata_snapshot->getColumns().getAllPhysical())
            if (data_part_storage->exists(getFileNameForColumn(column) + ".bin"))
                loaded_columns.push_back(column);

        if (columns.empty())
            throw Exception("No columns in part " + name, ErrorCodes::NO_FILE_IN_DATA_PART);

        data_part_storage->writeColumns(loaded_columns, {});
    }
    else
    {
        auto in = metadata_manager->read("columns.txt");
        loaded_columns.readText(*in);

        for (const auto & column : loaded_columns)
        {
            const auto * aggregate_function_data_type = typeid_cast<const DataTypeAggregateFunction *>(column.type.get());
            if (aggregate_function_data_type && aggregate_function_data_type->isVersioned())
                aggregate_function_data_type->setVersion(0, /* if_empty */true);
        }
    }

    SerializationInfo::Settings settings =
    {
        .ratio_of_defaults_for_sparse = storage.getSettings()->ratio_of_defaults_for_sparse_serialization,
        .choose_kind = false,
    };

    SerializationInfoByName infos(loaded_columns, settings);
    exists =  metadata_manager->exists(SERIALIZATION_FILE_NAME);
    if (exists)
    {
        auto in = metadata_manager->read(SERIALIZATION_FILE_NAME);
        infos.readJSON(*in);
    }

    setColumns(loaded_columns);
    setSerializationInfos(infos);
}

void IMergeTreeDataPart::assertHasVersionMetadata(MergeTreeTransaction * txn) const
{
    TransactionID expected_tid = txn ? txn->tid : Tx::PrehistoricTID;
    if (version.creation_tid != expected_tid)
        throw Exception(ErrorCodes::LOGICAL_ERROR,
                        "CreationTID of part {} (table {}) is set to unexpected value {}, it's a bug. Current transaction: {}",
                        name, storage.getStorageID().getNameForLogs(), version.creation_tid, txn ? txn->dumpDescription() : "<none>");

    assert(!txn || storage.supportsTransactions());
    assert(!txn || volume->getDisk()->exists(fs::path(getFullRelativePath()) / TXN_VERSION_METADATA_FILE_NAME));
}

void IMergeTreeDataPart::storeVersionMetadata() const
{
    if (!wasInvolvedInTransaction())
        return;

    LOG_TEST(storage.log, "Writing version for {} (creation: {}, removal {})", name, version.creation_tid, version.removal_tid);
    assert(storage.supportsTransactions());

    if (!isStoredOnDisk())
        throw Exception(ErrorCodes::NOT_IMPLEMENTED, "Transactions are not supported for in-memory parts (table: {}, part: {})",
                        storage.getStorageID().getNameForLogs(), name);

    data_part_storage->writeVersionMetadata(version, storage.getSettings()->fsync_part_directory);
}

void IMergeTreeDataPart::appendCSNToVersionMetadata(VersionMetadata::WhichCSN which_csn) const
{
    chassert(!version.creation_tid.isEmpty());
    chassert(!(which_csn == VersionMetadata::WhichCSN::CREATION && version.creation_tid.isPrehistoric()));
    chassert(!(which_csn == VersionMetadata::WhichCSN::CREATION && version.creation_csn == 0));
    chassert(!(which_csn == VersionMetadata::WhichCSN::REMOVAL && (version.removal_tid.isPrehistoric() || version.removal_tid.isEmpty())));
    chassert(!(which_csn == VersionMetadata::WhichCSN::REMOVAL && version.removal_csn == 0));
    chassert(isStoredOnDisk());

    data_part_storage->appendCSNToVersionMetadata(version, which_csn);
}

void IMergeTreeDataPart::appendRemovalTIDToVersionMetadata(bool clear) const
{
    chassert(!version.creation_tid.isEmpty());
    chassert(version.removal_csn == 0);
    chassert(!version.removal_tid.isEmpty());
    chassert(isStoredOnDisk());

    if (version.creation_tid.isPrehistoric() && !clear)
    {
        /// Metadata file probably does not exist, because it was not written on part creation, because it was created without a transaction.
        /// Let's create it (if needed). Concurrent writes are not possible, because creation_csn is prehistoric and we own removal_tid_lock.
        storeVersionMetadata();
        return;
    }

    if (clear)
        LOG_TEST(storage.log, "Clearing removal TID for {} (creation: {}, removal {})", name, version.creation_tid, version.removal_tid);
    else
        LOG_TEST(storage.log, "Appending removal TID for {} (creation: {}, removal {})", name, version.creation_tid, version.removal_tid);

    data_part_storage->appendRemovalTIDToVersionMetadata(version, clear);
}

void IMergeTreeDataPart::loadVersionMetadata() const
try
{
    data_part_storage->loadVersionMetadata(version, storage.log);


}
catch (Exception & e)
{
    e.addMessage("While loading version metadata from table {} part {}", storage.getStorageID().getNameForLogs(), name);
    throw;
}

bool IMergeTreeDataPart::wasInvolvedInTransaction() const
{
    assert(!version.creation_tid.isEmpty() || (state == State::Temporary /* && std::uncaught_exceptions() */));
    bool created_by_transaction = !version.creation_tid.isPrehistoric();
    bool removed_by_transaction = version.isRemovalTIDLocked() && version.removal_tid_lock != Tx::PrehistoricTID.getHash();
    return created_by_transaction || removed_by_transaction;
}

bool IMergeTreeDataPart::assertHasValidVersionMetadata() const
{
    /// We don't have many tests with server restarts and it's really inconvenient to write such tests.
    /// So we use debug assertions to ensure that part version is written correctly.
    /// This method is not supposed to be called in release builds.

    if (isProjectionPart())
        return true;

    if (!wasInvolvedInTransaction())
        return true;

    if (!isStoredOnDisk())
        return false;

    if (part_is_probably_removed_from_disk)
        return true;

    if (state == State::Temporary)
        return true;

    if (!data_part_storage->exists())
        return true;

    String content;
    String version_file_name = TXN_VERSION_METADATA_FILE_NAME;
    try
    {
        size_t file_size = data_part_storage->getFileSize(TXN_VERSION_METADATA_FILE_NAME);
        auto buf = data_part_storage->readFile(TXN_VERSION_METADATA_FILE_NAME, ReadSettings().adjustBufferSize(file_size), file_size, std::nullopt);

        readStringUntilEOF(content, *buf);
        ReadBufferFromString str_buf{content};
        VersionMetadata file;
        file.read(str_buf);
        bool valid_creation_tid = version.creation_tid == file.creation_tid;
        bool valid_removal_tid = version.removal_tid == file.removal_tid || version.removal_tid == Tx::PrehistoricTID;
        bool valid_creation_csn = version.creation_csn == file.creation_csn || version.creation_csn == Tx::RolledBackCSN;
        bool valid_removal_csn = version.removal_csn == file.removal_csn || version.removal_csn == Tx::PrehistoricCSN;
        bool valid_removal_tid_lock = (version.removal_tid.isEmpty() && version.removal_tid_lock == 0)
            || (version.removal_tid_lock == version.removal_tid.getHash());
        if (!valid_creation_tid || !valid_removal_tid || !valid_creation_csn || !valid_removal_csn || !valid_removal_tid_lock)
            throw Exception(ErrorCodes::CORRUPTED_DATA, "Invalid version metadata file");
        return true;
    }
    catch (...)
    {
        WriteBufferFromOwnString expected;
        version.write(expected);
        tryLogCurrentException(storage.log, fmt::format("File {} contains:\n{}\nexpected:\n{}\nlock: {}",
                                                        version_file_name, content, expected.str(), version.removal_tid_lock));
        return false;
    }
}


void IMergeTreeDataPart::appendFilesOfColumns(Strings & files)
{
    files.push_back("columns.txt");
    files.push_back(SERIALIZATION_FILE_NAME);
}

bool IMergeTreeDataPart::shallParticipateInMerges(const StoragePolicyPtr & storage_policy) const
{
    return data_part_storage->shallParticipateInMerges(*storage_policy);
}

// UInt64 IMergeTreeDataPart::calculateTotalSizeOnDisk(const DataPartStoragePtr & data_part_storage_, const String & from)
// {
//     if (data_part_storage_->isFile(from))
//         return data_part_storage_->getFileSize(from);
//     std::vector<std::string> files;
//     disk_->listFiles(from, files);
//     UInt64 res = 0;
//     for (const auto & file : files)
//         res += calculateTotalSizeOnDisk(data_part_storage_, fs::path(from) / file);
//     return res;
// }


void IMergeTreeDataPart::renameTo(const String & new_relative_path, bool remove_new_dir_if_exists) const
try
{
    assertOnDisk();

    std::string relative_path = storage.relative_data_path;
    bool fsync_dir = storage.getSettings()->fsync_part_directory;

    if (parent_part)
    {
        /// For projections, move is only possible inside parent part dir.
        relative_path = parent_part->data_part_storage->getFullRelativePath();
    }

    String from = data_part_storage->getFullRelativePath();
    String to = fs::path(relative_path) / new_relative_path / "";

    data_part_storage->rename(new_relative_path, storage.log, remove_new_dir_if_exists, fsync_dir);
    metadata_manager->move(from, to);

    for (const auto & [p_name, part] : projection_parts)
    {
        part->data_part_storage = data_part_storage->getProjection(p_name + ".proj");
    }
}
catch (...)
{
    if (startsWith(new_relative_path, "detached/"))
    {
        // Don't throw when the destination is to the detached folder. It might be able to
        // recover in some cases, such as fetching parts into multi-disks while some of the
        // disks are broken.
        tryLogCurrentException(__PRETTY_FUNCTION__);
    }
    else
        throw;
}

std::pair<bool, NameSet> IMergeTreeDataPart::canRemovePart() const
{
    /// NOTE: It's needed for zero-copy replication
    if (force_keep_shared_data)
        return std::make_pair(false, NameSet{});

    return storage.unlockSharedData(*this);
}

void IMergeTreeDataPart::initializePartMetadataManager()
{
#if USE_ROCKSDB
    if (use_metadata_cache)
        metadata_manager = std::make_shared<PartMetadataManagerWithCache>(this, storage.getContext()->getMergeTreeMetadataCache());
    else
        metadata_manager = std::make_shared<PartMetadataManagerOrdinary>(this);
#else
        metadata_manager = std::make_shared<PartMetadataManagerOrdinary>(this);
#endif
}

void IMergeTreeDataPart::remove() const
{
    assert(assertHasValidVersionMetadata());
    part_is_probably_removed_from_disk = true;

    auto [can_remove, files_not_to_remove] = canRemovePart();

    if (!isStoredOnDisk())
        return;

    if (isProjectionPart())
        LOG_WARNING(storage.log, "Projection part {} should be removed by its parent {}.", name, parent_part->name);

    metadata_manager->deleteAll(false);
    metadata_manager->assertAllDeleted(false);

    std::list<IDataPartStorage::ProjectionChecksums> projection_checksums;

    for (const auto & [p_name, projection_part] : projection_parts)
    {
        projection_part->metadata_manager->deleteAll(false);
        projection_part->metadata_manager->assertAllDeleted(false);
        projection_checksums.emplace_back(IDataPartStorage::ProjectionChecksums{.name = p_name, .checksums = projection_part->checksums});
    }

    data_part_storage->remove(!can_remove, files_not_to_remove, checksums, projection_checksums, storage.log);
}

String IMergeTreeDataPart::getRelativePathForPrefix(const String & prefix, bool detached) const
{
    String res;

    /** If you need to detach a part, and directory into which we want to rename it already exists,
        *  we will rename to the directory with the name to which the suffix is added in the form of "_tryN".
        * This is done only in the case of `to_detached`, because it is assumed that in this case the exact name does not matter.
        * No more than 10 attempts are made so that there are not too many junk directories left.
        */

    if (detached && parent_part)
        throw Exception(ErrorCodes::LOGICAL_ERROR, "Cannot detach projection");

    return data_part_storage->getRelativePathForPrefix(storage.log, prefix, detached);
}

String IMergeTreeDataPart::getRelativePathForDetachedPart(const String & prefix) const
{
    /// Do not allow underscores in the prefix because they are used as separators.
    assert(prefix.find_first_of('_') == String::npos);
    assert(prefix.empty() || std::find(DetachedPartInfo::DETACH_REASONS.begin(),
                                       DetachedPartInfo::DETACH_REASONS.end(),
                                       prefix) != DetachedPartInfo::DETACH_REASONS.end());
    return "detached/" + getRelativePathForPrefix(prefix, /* detached */ true);
}

void IMergeTreeDataPart::renameToDetached(const String & prefix) const
{
    renameTo(getRelativePathForDetachedPart(prefix), true);
    part_is_probably_removed_from_disk = true;
}

void IMergeTreeDataPart::makeCloneInDetached(const String & prefix, const StorageMetadataPtr & /*metadata_snapshot*/) const
{
    data_part_storage->freeze(
        storage.relative_data_path,
        getRelativePathForDetachedPart(prefix),
        /*make_source_readonly*/ true,
        {},
        /*copy_instead_of_hardlink*/ false);
}

DataPartStoragePtr IMergeTreeDataPart::makeCloneOnDisk(const DiskPtr & disk, const String & directory_name) const
{
    assertOnDisk();

    if (disk->getName() == data_part_storage->getName())
        throw Exception("Can not clone data part " + name + " to same disk " + data_part_storage->getName(), ErrorCodes::LOGICAL_ERROR);
    if (directory_name.empty())
        throw Exception("Can not clone data part " + name + " to empty directory.", ErrorCodes::LOGICAL_ERROR);

    String path_to_clone = fs::path(storage.relative_data_path) / directory_name / "";
    return data_part_storage->clone(path_to_clone, data_part_storage->getPartDirectory(), storage.log);
}

void IMergeTreeDataPart::checkConsistencyBase() const
{
    auto metadata_snapshot = storage.getInMemoryMetadataPtr();
    if (parent_part)
        metadata_snapshot = metadata_snapshot->projections.get(name).metadata;
    else
    {
        // No need to check projections here because we already did consistent checking when loading projections if necessary.
    }

    const auto & pk = metadata_snapshot->getPrimaryKey();
    const auto & partition_key = metadata_snapshot->getPartitionKey();
    if (!checksums.empty())
    {
        if (!pk.column_names.empty() && !checksums.files.contains("primary.idx"))
            throw Exception("No checksum for primary.idx", ErrorCodes::NO_FILE_IN_DATA_PART);

        if (storage.format_version >= MERGE_TREE_DATA_MIN_FORMAT_VERSION_WITH_CUSTOM_PARTITIONING)
        {
            if (!checksums.files.contains("count.txt"))
                throw Exception("No checksum for count.txt", ErrorCodes::NO_FILE_IN_DATA_PART);

            if (metadata_snapshot->hasPartitionKey() && !checksums.files.contains("partition.dat"))
                throw Exception("No checksum for partition.dat", ErrorCodes::NO_FILE_IN_DATA_PART);

            if (!isEmpty() && !parent_part)
            {
                for (const String & col_name : storage.getMinMaxColumnsNames(partition_key))
                {
                    if (!checksums.files.contains("minmax_" + escapeForFileName(col_name) + ".idx"))
                        throw Exception("No minmax idx file checksum for column " + col_name, ErrorCodes::NO_FILE_IN_DATA_PART);
                }
            }
        }

        data_part_storage->checkConsistency(checksums);
    }
    else
    {
        auto check_file_not_empty = [this](const String & file_path)
        {
            UInt64 file_size;
            if (!data_part_storage->exists(file_path) || (file_size = data_part_storage->getFileSize(file_path)) == 0)
                throw Exception(
                    ErrorCodes::BAD_SIZE_OF_FILE_IN_DATA_PART,
                    "Part {} is broken: {} is empty",
                    data_part_storage->getFullPath(),
                    std::string(fs::path(data_part_storage->getFullPath()) / file_path));
            return file_size;
        };

        /// Check that the primary key index is not empty.
        if (!pk.column_names.empty())
            check_file_not_empty("primary.idx");

        if (storage.format_version >= MERGE_TREE_DATA_MIN_FORMAT_VERSION_WITH_CUSTOM_PARTITIONING)
        {
            check_file_not_empty("count.txt");

            if (metadata_snapshot->hasPartitionKey())
                check_file_not_empty("partition.dat");

            if (!parent_part)
            {
                for (const String & col_name : storage.getMinMaxColumnsNames(partition_key))
                    check_file_not_empty("minmax_" + escapeForFileName(col_name) + ".idx");
            }
        }
    }
}

void IMergeTreeDataPart::checkConsistency(bool /* require_part_metadata */) const
{
    throw Exception("Method 'checkConsistency' is not implemented for part with type " + getType().toString(), ErrorCodes::NOT_IMPLEMENTED);
}

void IMergeTreeDataPart::calculateColumnsAndSecondaryIndicesSizesOnDisk()
{
    calculateColumnsSizesOnDisk();
    calculateSecondaryIndicesSizesOnDisk();
}

void IMergeTreeDataPart::calculateColumnsSizesOnDisk()
{
    if (getColumns().empty() || checksums.empty())
        throw Exception("Cannot calculate columns sizes when columns or checksums are not initialized", ErrorCodes::LOGICAL_ERROR);

    calculateEachColumnSizes(columns_sizes, total_columns_size);
}

void IMergeTreeDataPart::calculateSecondaryIndicesSizesOnDisk()
{
    if (checksums.empty())
        throw Exception("Cannot calculate secondary indexes sizes when columns or checksums are not initialized", ErrorCodes::LOGICAL_ERROR);

    auto secondary_indices_descriptions = storage.getInMemoryMetadataPtr()->secondary_indices;

    for (auto & index_description : secondary_indices_descriptions)
    {
        ColumnSize index_size;

        auto index_ptr = MergeTreeIndexFactory::instance().get(index_description);
        auto index_name = index_ptr->getFileName();
        auto index_name_escaped = escapeForFileName(index_name);

        auto index_file_name = index_name_escaped + index_ptr->getSerializedFileExtension();
        auto index_marks_file_name = index_name_escaped + index_granularity_info.marks_file_extension;

        /// If part does not contain index
        auto bin_checksum = checksums.files.find(index_file_name);
        if (bin_checksum != checksums.files.end())
        {
            index_size.data_compressed = bin_checksum->second.file_size;
            index_size.data_uncompressed = bin_checksum->second.uncompressed_size;
        }

        auto mrk_checksum = checksums.files.find(index_marks_file_name);
        if (mrk_checksum != checksums.files.end())
            index_size.marks = mrk_checksum->second.file_size;

        total_secondary_indices_size.add(index_size);
        secondary_index_sizes[index_description.name] = index_size;
    }
}

ColumnSize IMergeTreeDataPart::getColumnSize(const String & column_name) const
{
    /// For some types of parts columns_size maybe not calculated
    auto it = columns_sizes.find(column_name);
    if (it != columns_sizes.end())
        return it->second;

    return ColumnSize{};
}

IndexSize IMergeTreeDataPart::getSecondaryIndexSize(const String & secondary_index_name) const
{
    auto it = secondary_index_sizes.find(secondary_index_name);
    if (it != secondary_index_sizes.end())
        return it->second;

    return ColumnSize{};
}

void IMergeTreeDataPart::accumulateColumnSizes(ColumnToSize & column_to_size) const
{
    for (const auto & [column_name, size] : columns_sizes)
        column_to_size[column_name] = size.data_compressed;
}


bool IMergeTreeDataPart::checkAllTTLCalculated(const StorageMetadataPtr & metadata_snapshot) const
{
    if (!metadata_snapshot->hasAnyTTL())
        return false;

    if (metadata_snapshot->hasRowsTTL())
    {
        if (isEmpty()) /// All rows were finally deleted and we don't store TTL
            return true;
        else if (ttl_infos.table_ttl.min == 0)
            return false;
    }

    for (const auto & [column, desc] : metadata_snapshot->getColumnTTLs())
    {
        /// Part has this column, but we don't calculated TTL for it
        if (!ttl_infos.columns_ttl.contains(column) && getColumns().contains(column))
            return false;
    }

    for (const auto & move_desc : metadata_snapshot->getMoveTTLs())
    {
        /// Move TTL is not calculated
        if (!ttl_infos.moves_ttl.contains(move_desc.result_column))
            return false;
    }

    for (const auto & group_by_desc : metadata_snapshot->getGroupByTTLs())
    {
        if (!ttl_infos.group_by_ttl.contains(group_by_desc.result_column))
            return false;
    }

    for (const auto & rows_where_desc : metadata_snapshot->getRowsWhereTTLs())
    {
        if (!ttl_infos.rows_where_ttl.contains(rows_where_desc.result_column))
            return false;
    }

    return true;
}

String IMergeTreeDataPart::getUniqueId() const
{
    return data_part_storage->getUniqueId();
}

String IMergeTreeDataPart::getZeroLevelPartBlockID(std::string_view token) const
{
    if (info.level != 0)
        throw Exception(ErrorCodes::LOGICAL_ERROR, "Trying to get block id for non zero level part {}", name);

    SipHash hash;
    if (token.empty())
    {
        checksums.computeTotalChecksumDataOnly(hash);
    }
    else
    {
        hash.update(token.data(), token.size());
    }

    union
    {
        char bytes[16];
        UInt64 words[2];
    } hash_value;
    hash.get128(hash_value.bytes);

    return info.partition_id + "_" + toString(hash_value.words[0]) + "_" + toString(hash_value.words[1]);
}

IMergeTreeDataPart::uint128 IMergeTreeDataPart::getActualChecksumByFile(const String & file_path) const
{
    assert(use_metadata_cache);

    String file_name = std::filesystem::path(file_path).filename();
    const auto filenames_without_checksums = getFileNamesWithoutChecksums();
    auto it = checksums.files.find(file_name);
    if (!filenames_without_checksums.contains(file_name) && it != checksums.files.end())
    {
        return it->second.file_hash;
    }

    if (!data_part_storage->exists(file_path))
    {
        return {};
    }
    std::unique_ptr<ReadBufferFromFileBase> in_file = data_part_storage->readFile(file_path, {}, std::nullopt, std::nullopt);
    HashingReadBuffer in_hash(*in_file);

    String value;
    readStringUntilEOF(value, in_hash);
    return in_hash.getHash();
}

std::unordered_map<String, IMergeTreeDataPart::uint128> IMergeTreeDataPart::checkMetadata() const
{
    return metadata_manager->check();
}

bool isCompactPart(const MergeTreeDataPartPtr & data_part)
{
    return (data_part && data_part->getType() == MergeTreeDataPartType::Compact);
}

bool isWidePart(const MergeTreeDataPartPtr & data_part)
{
    return (data_part && data_part->getType() == MergeTreeDataPartType::Wide);
}

bool isInMemoryPart(const MergeTreeDataPartPtr & data_part)
{
    return (data_part && data_part->getType() == MergeTreeDataPartType::InMemory);
}

}<|MERGE_RESOLUTION|>--- conflicted
+++ resolved
@@ -1163,13 +1163,8 @@
     if (!exists)
     {
         /// We can get list of columns only from columns.txt in compact parts.
-<<<<<<< HEAD
-        if (require || part_type == Type::COMPACT)
+        if (require || part_type == Type::Compact)
             throw Exception("No columns.txt in part " + name + ", expected path " + path + " on drive " + data_part_storage->getName(),
-=======
-        if (require || part_type == Type::Compact)
-            throw Exception("No columns.txt in part " + name + ", expected path " + path + " on drive " + volume->getDisk()->getName(),
->>>>>>> 5309dfea
                 ErrorCodes::NO_FILE_IN_DATA_PART);
 
         /// If there is no file with a list of columns, write it down.
