--- conflicted
+++ resolved
@@ -94,20 +94,15 @@
         serialization_infos.replaceData(new_serialization_infos);
         removeEmptyColumnsFromPart(new_part, part_columns, serialization_infos, checksums);
 
-<<<<<<< HEAD
+        new_part->setColumns(part_columns);
+        new_part->setSerializationInfos(serialization_infos);
+    }
+
     auto finalizer = std::make_unique<Finalizer::Impl>();
     finalizer->sync = sync;
     finalizer->part = new_part;
     if (new_part->isStoredOnDisk())
-        finalizer->written_files = finalizePartOnDisk(new_part, part_columns, serialization_infos, checksums);
-=======
-        new_part->setColumns(part_columns);
-        new_part->setSerializationInfos(serialization_infos);
-    }
->>>>>>> 43f2e2c1
-
-    if (new_part->isStoredOnDisk())
-        finalizePartOnDisk(new_part, checksums, sync);
+       finalizer->written_files = finalizePartOnDisk(new_part, checksums);
 
     new_part->rows_count = rows_count;
     new_part->modification_time = time(nullptr);
@@ -137,18 +132,9 @@
     finalizer.impl->part->storage.lockSharedData(*finalizer.impl->part);
 }
 
-<<<<<<< HEAD
 MergedBlockOutputStream::WrittenFiles MergedBlockOutputStream::finalizePartOnDisk(
-    const MergeTreeData::MutableDataPartPtr & new_part,
-    NamesAndTypesList & part_columns,
-    SerializationInfoByName & serialization_infos,
+    const MergeTreeData::DataPartPtr & new_part,
     MergeTreeData::DataPart::Checksums & checksums)
-=======
-void MergedBlockOutputStream::finalizePartOnDisk(
-    const MergeTreeData::DataPartPtr & new_part,
-    MergeTreeData::DataPart::Checksums & checksums,
-    bool sync)
->>>>>>> 43f2e2c1
 {
 
     LOG_TRACE(&Poco::Logger::get("MergedBlockOutputStream"), "finalizing {}", new_part->getNameWithState());
@@ -235,16 +221,9 @@
     {
         /// Write a file with a description of columns.
         auto out = volume->getDisk()->writeFile(fs::path(part_path) / "columns.txt", 4096);
-<<<<<<< HEAD
-        part_columns.writeText(*out);
-        out->preFinalize();
-        written_files.emplace_back(std::move(out));
-=======
         new_part->getColumns().writeText(*out);
-        out->finalize();
-        if (sync)
-            out->sync();
->>>>>>> 43f2e2c1
+        out->preFinalize();
+        written_files.emplace_back(std::move(out));
     }
 
     if (default_codec != nullptr)
