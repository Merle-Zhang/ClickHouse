--- conflicted
+++ resolved
@@ -258,34 +258,6 @@
     holder.retries_ctl.retryLoop(
         [&, &zk = holder.faulty_zookeeper]()
         {
-<<<<<<< HEAD
-            if (startsWith(existing_restore_path, "backup-"))
-                continue;
-
-            String existing_restore_uuid = existing_restore_path;
-            existing_restore_uuid.erase(0, String("restore-").size());
-
-            if (existing_restore_uuid == toString(restore_uuid))
-                continue;
-
-            String status;
-            if (zk->tryGet(root_zookeeper_path + "/" + existing_restore_path + "/stage", status))
-            {
-                if (status != Stage::COMPLETED)
-                    return true;
-            }
-        }
-
-        zk->createIfNotExists(path, "");
-        auto code = zk->trySet(path, Stage::SCHEDULED_TO_START, stat.version);
-        if (code == Coordination::Error::ZOK)
-            break;
-        bool is_last_attempt = (attempt == MAX_ZOOKEEPER_ATTEMPTS - 1);
-        if ((code != Coordination::Error::ZBADVERSION) || is_last_attempt)
-            throw zkutil::KeeperException(code, path);
-    }
-    return false;
-=======
             with_retries.renewZooKeeper(zk);
 
             if (! zk->exists(root_zookeeper_path))
@@ -307,12 +279,15 @@
                     if (existing_restore_uuid == toString(restore_uuid))
                         continue;
 
-                    const auto status = zk->get(root_zookeeper_path + "/" + existing_restore_path + "/stage");
-                    if (status != Stage::COMPLETED)
+                    String status;
+                    if (zk->tryGet(root_zookeeper_path + "/" + existing_restore_path + "/stage", status))
                     {
-                        LOG_WARNING(log, "Found a concurrent restore: {}, current restore: {}", existing_restore_uuid, toString(restore_uuid));
-                        result = true;
-                        return;
+                        if (status != Stage::COMPLETED)
+                        {
+                            LOG_WARNING(log, "Found a concurrent restore: {}, current restore: {}", existing_restore_uuid, toString(restore_uuid));
+                            result = true;
+                            return;
+                        }
                     }
                 }
 
@@ -327,7 +302,6 @@
         });
 
     return result;
->>>>>>> fa5b2bd4
 }
 
 }