#include "DiskS3.h"

#if USE_AWS_S3
#include "Disks/DiskFactory.h"

#include <bitset>
#include <random>
#include <utility>

#include <boost/algorithm/string.hpp>

#include <Common/scope_guard_safe.h>
#include <base/unit.h>
#include <base/FnTraits.h>

#include <Common/checkStackSize.h>
#include <Common/createHardLink.h>
#include <Common/quoteString.h>
#include <Common/thread_local_rng.h>
#include <Common/getRandomASCIIString.h>

#include <Interpreters/Context.h>
#include <Interpreters/threadPoolCallbackRunner.h>
#include <IO/ReadBufferFromS3.h>
#include <IO/ReadBufferFromString.h>
#include <IO/ReadHelpers.h>
#include <IO/SeekAvoidingReadBuffer.h>
#include <IO/WriteBufferFromS3.h>
#include <IO/WriteHelpers.h>

#include <Disks/RemoteDisksCommon.h>
#include <Disks/IO/ReadBufferFromRemoteFSGather.h>
#include <Disks/IO/AsynchronousReadIndirectBufferFromRemoteFS.h>
#include <Disks/IO/ReadIndirectBufferFromRemoteFS.h>
#include <Disks/IO/WriteIndirectBufferFromRemoteFS.h>
#include <Disks/IO/ThreadPoolRemoteFSReader.h>

#include <aws/s3/model/CopyObjectRequest.h>
#include <aws/s3/model/DeleteObjectsRequest.h>
#include <aws/s3/model/GetObjectRequest.h>
#include <aws/s3/model/ListObjectsV2Request.h>
#include <aws/s3/model/HeadObjectRequest.h>
#include <aws/s3/model/CreateMultipartUploadRequest.h>
#include <aws/s3/model/CompleteMultipartUploadRequest.h>
#include <aws/s3/model/UploadPartCopyRequest.h>
#include <aws/s3/model/AbortMultipartUploadRequest.h>


namespace DB
{

namespace ErrorCodes
{
    extern const int S3_ERROR;
    extern const int FILE_ALREADY_EXISTS;
    extern const int UNKNOWN_FORMAT;
    extern const int BAD_ARGUMENTS;
    extern const int LOGICAL_ERROR;
}

template <typename Result, typename Error>
void throwIfError(Aws::Utils::Outcome<Result, Error> & response)
{
    if (!response.IsSuccess())
    {
        const auto & err = response.GetError();
        throw Exception(std::to_string(static_cast<int>(err.GetErrorType())) + ": " + err.GetMessage(), ErrorCodes::S3_ERROR);
    }
}

template <typename Result, typename Error>
void throwIfError(const Aws::Utils::Outcome<Result, Error> & response)
{
    if (!response.IsSuccess())
    {
        const auto & err = response.GetError();
        throw Exception(err.GetMessage(), static_cast<int>(err.GetErrorType()));
    }
}
template <typename Result, typename Error>
void logIfError(Aws::Utils::Outcome<Result, Error> & response, Fn<String()> auto && msg)
{
    try
    {
        throwIfError(response);
    }
    catch (...)
    {
        tryLogCurrentException(__PRETTY_FUNCTION__, msg());
    }
}

template <typename Result, typename Error>
void logIfError(const Aws::Utils::Outcome<Result, Error> & response, Fn<String()> auto && msg)
{
    try
    {
        throwIfError(response);
    }
    catch (...)
    {
        tryLogCurrentException(__PRETTY_FUNCTION__, msg());
    }
}

DiskS3::DiskS3(
    String name_,
    String bucket_,
    String s3_root_path_,
    String version_id_,
    DiskPtr metadata_disk_,
    ContextPtr context_,
    SettingsPtr settings_,
    GetDiskSettings settings_getter_)
    : IDiskRemote(name_, s3_root_path_, metadata_disk_, "DiskS3", settings_->thread_pool_size)
    , bucket(std::move(bucket_))
    , version_id(std::move(version_id_))
    , current_settings(std::move(settings_))
    , settings_getter(settings_getter_)
    , context(context_)
{
}

void DiskS3::removeFromRemoteFS(const std::vector<String> & paths)
{
    auto settings = current_settings.get();

    size_t chunk_size_limit = settings->objects_chunk_size_to_delete;
    size_t current_position = 0;
    while (current_position < paths.size())
    {
        std::vector<Aws::S3::Model::ObjectIdentifier> current_chunk;
        String keys;
        for (; current_position < paths.size() && current_chunk.size() < chunk_size_limit; ++current_position)
        {
            Aws::S3::Model::ObjectIdentifier obj;
            obj.SetKey(paths[current_position]);
            current_chunk.push_back(obj);

            if (!keys.empty())
                keys += ", ";
            keys += paths[current_position];
        }

        LOG_TRACE(log, "Remove AWS keys {}", keys);
        Aws::S3::Model::Delete delkeys;
        delkeys.SetObjects(current_chunk);
        Aws::S3::Model::DeleteObjectsRequest request;
        request.SetBucket(bucket);
        request.SetDelete(delkeys);
        auto outcome = settings->client->DeleteObjects(request);
        logIfError(outcome, [&](){return "Can't remove AWS keys: " + keys;});
    }
}

void DiskS3::moveFile(const String & from_path, const String & to_path)
{
    auto settings = current_settings.get();

    moveFile(from_path, to_path, settings->send_metadata);
}

void DiskS3::moveFile(const String & from_path, const String & to_path, bool send_metadata)
{
    if (exists(to_path))
        throw Exception("File already exists: " + to_path, ErrorCodes::FILE_ALREADY_EXISTS);

    if (send_metadata)
    {
        auto revision = ++revision_counter;
        const ObjectMetadata object_metadata {
            {"from_path", from_path},
            {"to_path", to_path}
        };
        createFileOperationObject("rename", revision, object_metadata);
    }
    metadata_disk->moveFile(from_path, to_path);
}

std::unique_ptr<ReadBufferFromFileBase> DiskS3::readFile(const String & path, const ReadSettings & read_settings, std::optional<size_t>, std::optional<size_t>) const
{
    auto settings = current_settings.get();
    auto metadata = readMetadata(path);

    LOG_TEST(log, "Read from file by path: {}. Existing S3 objects: {}",
        backQuote(metadata_disk->getPath() + path), metadata.remote_fs_objects.size());

    auto s3_impl = std::make_unique<ReadBufferFromS3Gather>(
<<<<<<< HEAD
        settings->client, bucket, metadata.remote_fs_root_path, metadata.remote_fs_objects,
        settings->s3_settings.max_single_read_retries, read_settings);
=======
        settings->client, bucket, version_id, metadata.remote_fs_root_path, metadata.remote_fs_objects,
        settings->s3_settings.max_single_read_retries, disk_read_settings);
>>>>>>> 3061c557

    if (read_settings.remote_fs_method == RemoteFSReadMethod::threadpool)
    {
        auto reader = getThreadPoolReader();
        return std::make_unique<AsynchronousReadIndirectBufferFromRemoteFS>(reader, read_settings, std::move(s3_impl));
    }
    else
    {
        auto buf = std::make_unique<ReadIndirectBufferFromRemoteFS>(std::move(s3_impl));
        return std::make_unique<SeekAvoidingReadBuffer>(std::move(buf), settings->min_bytes_for_seek);
    }
}

std::unique_ptr<WriteBufferFromFileBase> DiskS3::writeFile(const String & path, size_t buf_size, WriteMode mode, const WriteSettings &)
{
    auto settings = current_settings.get();

    /// Path to store new S3 object.
    auto blob_name = getRandomASCIIString();

    std::optional<ObjectMetadata> object_metadata;
    if (settings->send_metadata)
    {
        auto revision = ++revision_counter;
        object_metadata = {
            {"path", path}
        };
        blob_name = "r" + revisionToString(revision) + "-file-" + blob_name;
    }

    LOG_TRACE(log, "{} to file by path: {}. S3 path: {}",
              mode == WriteMode::Rewrite ? "Write" : "Append", backQuote(metadata_disk->getPath() + path), remote_fs_root_path + blob_name);

    auto s3_buffer = std::make_unique<WriteBufferFromS3>(
        settings->client,
        bucket,
        fs::path(remote_fs_root_path) / blob_name,
        settings->s3_settings,
        std::move(object_metadata),
        buf_size, threadPoolCallbackRunner(getThreadPoolWriter()));

    auto create_metadata_callback = [this, path, blob_name, mode] (size_t count)
    {
        readOrCreateUpdateAndStoreMetadata(path, mode, false, [blob_name, count] (Metadata & metadata) { metadata.addObject(blob_name, count); return true; });
    };

    return std::make_unique<WriteIndirectBufferFromRemoteFS>(std::move(s3_buffer), std::move(create_metadata_callback), blob_name);
}

void DiskS3::createHardLink(const String & src_path, const String & dst_path)
{
    auto settings = current_settings.get();
    createHardLink(src_path, dst_path, settings->send_metadata);
}

void DiskS3::createHardLink(const String & src_path, const String & dst_path, bool send_metadata)
{
    /// We don't need to record hardlinks created to shadow folder.
    if (send_metadata && !dst_path.starts_with("shadow/"))
    {
        auto revision = ++revision_counter;
        const ObjectMetadata object_metadata {
            {"src_path", src_path},
            {"dst_path", dst_path}
        };
        createFileOperationObject("hardlink", revision, object_metadata);
    }

    IDiskRemote::createHardLink(src_path, dst_path);
}

void DiskS3::shutdown()
{
    auto settings = current_settings.get();
    /// This call stops any next retry attempts for ongoing S3 requests.
    /// If S3 request is failed and the method below is executed S3 client immediately returns the last failed S3 request outcome.
    /// If S3 is healthy nothing wrong will be happened and S3 requests will be processed in a regular way without errors.
    /// This should significantly speed up shutdown process if S3 is unhealthy.
    settings->client->DisableRequestProcessing();
}

void DiskS3::createFileOperationObject(const String & operation_name, UInt64 revision, const DiskS3::ObjectMetadata & metadata)
{
    auto settings = current_settings.get();
    const String key = "operations/r" + revisionToString(revision) + "-" + operation_name;
    WriteBufferFromS3 buffer(
        settings->client,
        bucket,
        remote_fs_root_path + key,
        settings->s3_settings,
        metadata);

    buffer.write('0');
    buffer.finalize();
}

void DiskS3::startup()
{
    auto settings = current_settings.get();

    /// Need to be enabled if it was disabled during shutdown() call.
    settings->client->EnableRequestProcessing();

    if (!settings->send_metadata)
        return;

    LOG_INFO(log, "Starting up disk {}", name);

    restore();

    if (readSchemaVersion(bucket, remote_fs_root_path) < RESTORABLE_SCHEMA_VERSION)
        migrateToRestorableSchema();

    findLastRevision();

    LOG_INFO(log, "Disk {} started up", name);
}

void DiskS3::findLastRevision()
{
    /// Construct revision number from high to low bits.
    String revision;
    revision.reserve(64);
    for (int bit = 0; bit < 64; ++bit)
    {
        auto revision_prefix = revision + "1";

        LOG_TRACE(log, "Check object exists with revision prefix {}", revision_prefix);

        /// Check file or operation with such revision prefix exists.
        if (checkObjectExists(bucket, remote_fs_root_path + "r" + revision_prefix)
            || checkObjectExists(bucket, remote_fs_root_path + "operations/r" + revision_prefix))
            revision += "1";
        else
            revision += "0";
    }
    revision_counter = static_cast<UInt64>(std::bitset<64>(revision).to_ullong());
    LOG_INFO(log, "Found last revision number {} for disk {}", revision_counter, name);
}

int DiskS3::readSchemaVersion(const String & source_bucket, const String & source_path)
{
    int version = 0;
    if (!checkObjectExists(source_bucket, source_path + SCHEMA_VERSION_OBJECT))
        return version;

    auto settings = current_settings.get();
    ReadBufferFromS3 buffer(
        settings->client,
        source_bucket,
        source_path + SCHEMA_VERSION_OBJECT,
        version_id,
        settings->s3_settings.max_single_read_retries,
        context->getReadSettings());

    readIntText(version, buffer);

    return version;
}

void DiskS3::saveSchemaVersion(const int & version)
{
    auto settings = current_settings.get();

    WriteBufferFromS3 buffer(
        settings->client,
        bucket,
        remote_fs_root_path + SCHEMA_VERSION_OBJECT,
        settings->s3_settings);

    writeIntText(version, buffer);
    buffer.finalize();
}

void DiskS3::updateObjectMetadata(const String & key, const ObjectMetadata & metadata)
{
    copyObjectImpl(bucket, key, bucket, key, std::nullopt, metadata);
}

void DiskS3::migrateFileToRestorableSchema(const String & path)
{
    LOG_TRACE(log, "Migrate file {} to restorable schema", metadata_disk->getPath() + path);

    auto meta = readMetadata(path);

    for (const auto & [key, _] : meta.remote_fs_objects)
    {
        ObjectMetadata metadata {
            {"path", path}
        };
        updateObjectMetadata(remote_fs_root_path + key, metadata);
    }
}

void DiskS3::migrateToRestorableSchemaRecursive(const String & path, Futures & results)
{
    checkStackSize(); /// This is needed to prevent stack overflow in case of cyclic symlinks.

    LOG_TRACE(log, "Migrate directory {} to restorable schema", metadata_disk->getPath() + path);

    bool dir_contains_only_files = true;
    for (auto it = iterateDirectory(path); it->isValid(); it->next())
        if (isDirectory(it->path()))
        {
            dir_contains_only_files = false;
            break;
        }

    /// The whole directory can be migrated asynchronously.
    if (dir_contains_only_files)
    {
        auto result = getExecutor().execute([this, path]
             {
                 for (auto it = iterateDirectory(path); it->isValid(); it->next())
                     migrateFileToRestorableSchema(it->path());
             });

        results.push_back(std::move(result));
    }
    else
    {
        for (auto it = iterateDirectory(path); it->isValid(); it->next())
            if (!isDirectory(it->path()))
            {
                auto source_path = it->path();
                auto result = getExecutor().execute([this, source_path]
                    {
                        migrateFileToRestorableSchema(source_path);
                    });

                results.push_back(std::move(result));
            }
            else
                migrateToRestorableSchemaRecursive(it->path(), results);
    }
}

void DiskS3::migrateToRestorableSchema()
{
    try
    {
        LOG_INFO(log, "Start migration to restorable schema for disk {}", name);

        Futures results;

        for (const auto & root : data_roots)
            if (exists(root))
                migrateToRestorableSchemaRecursive(root + '/', results);

        for (auto & result : results)
            result.wait();
        for (auto & result : results)
            result.get();

        saveSchemaVersion(RESTORABLE_SCHEMA_VERSION);
    }
    catch (const Exception &)
    {
        tryLogCurrentException(log, fmt::format("Failed to migrate to restorable schema for disk {}", name));

        throw;
    }
}

bool DiskS3::checkObjectExists(const String & source_bucket, const String & prefix) const
{
    auto settings = current_settings.get();
    Aws::S3::Model::ListObjectsV2Request request;
    request.SetBucket(source_bucket);
    request.SetPrefix(prefix);
    request.SetMaxKeys(1);

    auto outcome = settings->client->ListObjectsV2(request);
    throwIfError(outcome);

    return !outcome.GetResult().GetContents().empty();
}

bool DiskS3::checkUniqueId(const String & id) const
{
    auto settings = current_settings.get();
    /// Check that we have right s3 and have access rights
    /// Actually interprets id as s3 object name and checks if it exists
    Aws::S3::Model::ListObjectsV2Request request;
    request.SetBucket(bucket);
    request.SetPrefix(id);

    auto outcome = settings->client->ListObjectsV2(request);
    throwIfError(outcome);

    Aws::Vector<Aws::S3::Model::Object> object_list = outcome.GetResult().GetContents();

    for (const auto & object : object_list)
        if (object.GetKey() == id)
            return true;
    return false;
}

Aws::S3::Model::HeadObjectResult DiskS3::headObject(const String & source_bucket, const String & key) const
{
    auto settings = current_settings.get();
    Aws::S3::Model::HeadObjectRequest request;
    request.SetBucket(source_bucket);
    request.SetKey(key);

    auto outcome = settings->client->HeadObject(request);
    throwIfError(outcome);

    return outcome.GetResultWithOwnership();
}

void DiskS3::listObjects(const String & source_bucket, const String & source_path, std::function<bool(const Aws::S3::Model::ListObjectsV2Result &)> callback) const
{
    auto settings = current_settings.get();
    Aws::S3::Model::ListObjectsV2Request request;
    request.SetBucket(source_bucket);
    request.SetPrefix(source_path);
    request.SetMaxKeys(settings->list_object_keys_size);

    Aws::S3::Model::ListObjectsV2Outcome outcome;
    do
    {
        outcome = settings->client->ListObjectsV2(request);
        throwIfError(outcome);

        bool should_continue = callback(outcome.GetResult());

        if (!should_continue)
            break;

        request.SetContinuationToken(outcome.GetResult().GetNextContinuationToken());
    } while (outcome.GetResult().GetIsTruncated());
}

void DiskS3::copyObject(const String & src_bucket, const String & src_key, const String & dst_bucket, const String & dst_key,
    std::optional<Aws::S3::Model::HeadObjectResult> head) const
{
    if (head && (head->GetContentLength() >= static_cast<Int64>(5_GiB)))
        copyObjectMultipartImpl(src_bucket, src_key, dst_bucket, dst_key, head);
    else
        copyObjectImpl(src_bucket, src_key, dst_bucket, dst_key);
}

void DiskS3::copyObjectImpl(const String & src_bucket, const String & src_key, const String & dst_bucket, const String & dst_key,
    std::optional<Aws::S3::Model::HeadObjectResult> head,
    std::optional<std::reference_wrapper<const ObjectMetadata>> metadata) const
{
    auto settings = current_settings.get();
    Aws::S3::Model::CopyObjectRequest request;
    request.SetCopySource(src_bucket + "/" + src_key);
    request.SetBucket(dst_bucket);
    request.SetKey(dst_key);
    if (metadata)
    {
        request.SetMetadata(*metadata);
        request.SetMetadataDirective(Aws::S3::Model::MetadataDirective::REPLACE);
    }

    auto outcome = settings->client->CopyObject(request);

    if (!outcome.IsSuccess() && outcome.GetError().GetExceptionName() == "EntityTooLarge")
    { // Can't come here with MinIO, MinIO allows single part upload for large objects.
        copyObjectMultipartImpl(src_bucket, src_key, dst_bucket, dst_key, head, metadata);
        return;
    }

    throwIfError(outcome);
}

void DiskS3::copyObjectMultipartImpl(const String & src_bucket, const String & src_key, const String & dst_bucket, const String & dst_key,
    std::optional<Aws::S3::Model::HeadObjectResult> head,
    std::optional<std::reference_wrapper<const ObjectMetadata>> metadata) const
{
    LOG_TRACE(log, "Multipart copy upload has created. Src Bucket: {}, Src Key: {}, Dst Bucket: {}, Dst Key: {}, Metadata: {}",
        src_bucket, src_key, dst_bucket, dst_key, metadata ? "REPLACE" : "NOT_SET");

    auto settings = current_settings.get();

    if (!head)
        head = headObject(src_bucket, src_key);

    size_t size = head->GetContentLength();

    String multipart_upload_id;

    {
        Aws::S3::Model::CreateMultipartUploadRequest request;
        request.SetBucket(dst_bucket);
        request.SetKey(dst_key);
        if (metadata)
            request.SetMetadata(*metadata);

        auto outcome = settings->client->CreateMultipartUpload(request);

        throwIfError(outcome);

        multipart_upload_id = outcome.GetResult().GetUploadId();
    }

    std::vector<String> part_tags;

    size_t upload_part_size = settings->s3_settings.min_upload_part_size;
    for (size_t position = 0, part_number = 1; position < size; ++part_number, position += upload_part_size)
    {
        Aws::S3::Model::UploadPartCopyRequest part_request;
        part_request.SetCopySource(src_bucket + "/" + src_key);
        part_request.SetBucket(dst_bucket);
        part_request.SetKey(dst_key);
        part_request.SetUploadId(multipart_upload_id);
        part_request.SetPartNumber(part_number);
        part_request.SetCopySourceRange(fmt::format("bytes={}-{}", position, std::min(size, position + upload_part_size) - 1));

        auto outcome = settings->client->UploadPartCopy(part_request);
        if (!outcome.IsSuccess())
        {
            Aws::S3::Model::AbortMultipartUploadRequest abort_request;
            abort_request.SetBucket(dst_bucket);
            abort_request.SetKey(dst_key);
            abort_request.SetUploadId(multipart_upload_id);
            settings->client->AbortMultipartUpload(abort_request);
            // In error case we throw exception later with first error from UploadPartCopy
        }
        throwIfError(outcome);

        auto etag = outcome.GetResult().GetCopyPartResult().GetETag();
        part_tags.push_back(etag);
    }

    {
        Aws::S3::Model::CompleteMultipartUploadRequest req;
        req.SetBucket(dst_bucket);
        req.SetKey(dst_key);
        req.SetUploadId(multipart_upload_id);

        Aws::S3::Model::CompletedMultipartUpload multipart_upload;
        for (size_t i = 0; i < part_tags.size(); ++i)
        {
            Aws::S3::Model::CompletedPart part;
            multipart_upload.AddParts(part.WithETag(part_tags[i]).WithPartNumber(i + 1));
        }

        req.SetMultipartUpload(multipart_upload);

        auto outcome = settings->client->CompleteMultipartUpload(req);

        throwIfError(outcome);

        LOG_TRACE(log, "Multipart copy upload has completed. Src Bucket: {}, Src Key: {}, Dst Bucket: {}, Dst Key: {}, "
            "Upload_id: {}, Parts: {}", src_bucket, src_key, dst_bucket, dst_key, multipart_upload_id, part_tags.size());
    }
}

struct DiskS3::RestoreInformation
{
    UInt64 revision = LATEST_REVISION;
    String source_bucket;
    String source_path;
    bool detached = false;
};

void DiskS3::readRestoreInformation(DiskS3::RestoreInformation & restore_information)
{
    const ReadSettings read_settings;
    auto buffer = metadata_disk->readFile(RESTORE_FILE_NAME, read_settings, 512);
    buffer->next();

    try
    {
        std::map<String, String> properties;

        while (buffer->hasPendingData())
        {
            String property;
            readText(property, *buffer);
            assertChar('\n', *buffer);

            auto pos = property.find('=');
            if (pos == String::npos || pos == 0 || pos == property.length())
                throw Exception(fmt::format("Invalid property {} in restore file", property), ErrorCodes::UNKNOWN_FORMAT);

            auto key = property.substr(0, pos);
            auto value = property.substr(pos + 1);

            auto it = properties.find(key);
            if (it != properties.end())
                throw Exception(fmt::format("Property key duplication {} in restore file", key), ErrorCodes::UNKNOWN_FORMAT);

            properties[key] = value;
        }

        for (const auto & [key, value] : properties)
        {
            ReadBufferFromString value_buffer (value);

            if (key == "revision")
                readIntText(restore_information.revision, value_buffer);
            else if (key == "source_bucket")
                readText(restore_information.source_bucket, value_buffer);
            else if (key == "source_path")
                readText(restore_information.source_path, value_buffer);
            else if (key == "detached")
                readBoolTextWord(restore_information.detached, value_buffer);
            else
                throw Exception(fmt::format("Unknown key {} in restore file", key), ErrorCodes::UNKNOWN_FORMAT);
        }
    }
    catch (const Exception &)
    {
        tryLogCurrentException(log, "Failed to read restore information");
        throw;
    }
}

void DiskS3::restore()
{
    if (!exists(RESTORE_FILE_NAME))
        return;

    try
    {
        RestoreInformation information;
        information.source_bucket = bucket;
        information.source_path = remote_fs_root_path;

        readRestoreInformation(information);
        if (information.revision == 0)
            information.revision = LATEST_REVISION;
        if (!information.source_path.ends_with('/'))
            information.source_path += '/';

        if (information.source_bucket == bucket)
        {
            /// In this case we need to additionally cleanup S3 from objects with later revision.
            /// Will be simply just restore to different path.
            if (information.source_path == remote_fs_root_path && information.revision != LATEST_REVISION)
                throw Exception("Restoring to the same bucket and path is allowed if revision is latest (0)", ErrorCodes::BAD_ARGUMENTS);

            /// This case complicates S3 cleanup in case of unsuccessful restore.
            if (information.source_path != remote_fs_root_path && remote_fs_root_path.starts_with(information.source_path))
                throw Exception("Restoring to the same bucket is allowed only if source path is not a sub-path of configured path in S3 disk", ErrorCodes::BAD_ARGUMENTS);
        }

        LOG_INFO(log, "Starting to restore disk {}. Revision: {}, Source bucket: {}, Source path: {}",
                 name, information.revision, information.source_bucket, information.source_path);

        if (readSchemaVersion(information.source_bucket, information.source_path) < RESTORABLE_SCHEMA_VERSION)
            throw Exception("Source bucket doesn't have restorable schema.", ErrorCodes::BAD_ARGUMENTS);

        LOG_INFO(log, "Removing old metadata...");

        bool cleanup_s3 = information.source_bucket != bucket || information.source_path != remote_fs_root_path;
        for (const auto & root : data_roots)
            if (exists(root))
                removeSharedRecursive(root + '/', !cleanup_s3, {});

        restoreFiles(information);
        restoreFileOperations(information);

        metadata_disk->removeFile(RESTORE_FILE_NAME);

        saveSchemaVersion(RESTORABLE_SCHEMA_VERSION);

        LOG_INFO(log, "Restore disk {} finished", name);
    }
    catch (const Exception &)
    {
        tryLogCurrentException(log, fmt::format("Failed to restore disk {}", name));

        throw;
    }
}

void DiskS3::restoreFiles(const RestoreInformation & restore_information)
{
    LOG_INFO(log, "Starting restore files for disk {}", name);

    std::vector<std::future<void>> results;
    auto restore_files = [this, &restore_information, &results](auto list_result)
    {
        std::vector<String> keys;
        for (const auto & row : list_result.GetContents())
        {
            const String & key = row.GetKey();

            /// Skip file operations objects. They will be processed separately.
            if (key.find("/operations/") != String::npos)
                continue;

            const auto [revision, _] = extractRevisionAndOperationFromKey(key);
            /// Filter early if it's possible to get revision from key.
            if (revision > restore_information.revision)
                continue;

            keys.push_back(key);
        }

        if (!keys.empty())
        {
            auto result = getExecutor().execute([this, &restore_information, keys]()
            {
                processRestoreFiles(restore_information.source_bucket, restore_information.source_path, keys);
            });

            results.push_back(std::move(result));
        }

        return true;
    };

    /// Execute.
    listObjects(restore_information.source_bucket, restore_information.source_path, restore_files);

    for (auto & result : results)
        result.wait();
    for (auto & result : results)
        result.get();

    LOG_INFO(log, "Files are restored for disk {}", name);
}

void DiskS3::processRestoreFiles(const String & source_bucket, const String & source_path, Strings keys)
{
    for (const auto & key : keys)
    {
        auto head_result = headObject(source_bucket, key);
        auto object_metadata = head_result.GetMetadata();

        /// Restore file if object has 'path' in metadata.
        auto path_entry = object_metadata.find("path");
        if (path_entry == object_metadata.end())
        {
            /// Such keys can remain after migration, we can skip them.
            LOG_WARNING(log, "Skip key {} because it doesn't have 'path' in metadata", key);
            continue;
        }

        const auto & path = path_entry->second;

        createDirectories(directoryPath(path));
        auto relative_key = shrinkKey(source_path, key);

        /// Copy object if we restore to different bucket / path.
        if (bucket != source_bucket || remote_fs_root_path != source_path)
            copyObject(source_bucket, key, bucket, remote_fs_root_path + relative_key, head_result);

        auto updater = [relative_key, head_result] (Metadata & metadata)
        {
            metadata.addObject(relative_key, head_result.GetContentLength());
            return true;
        };

        createUpdateAndStoreMetadata(path, false, updater);

        LOG_TRACE(log, "Restored file {}", path);
    }
}

void DiskS3::restoreFileOperations(const RestoreInformation & restore_information)
{
    auto settings = current_settings.get();

    LOG_INFO(log, "Starting restore file operations for disk {}", name);

    /// Enable recording file operations if we restore to different bucket / path.
    bool send_metadata = bucket != restore_information.source_bucket || remote_fs_root_path != restore_information.source_path;

    std::set<String> renames;
    auto restore_file_operations = [this, &restore_information, &renames, &send_metadata](auto list_result)
    {
        const String rename = "rename";
        const String hardlink = "hardlink";

        for (const auto & row : list_result.GetContents())
        {
            const String & key = row.GetKey();

            const auto [revision, operation] = extractRevisionAndOperationFromKey(key);
            if (revision == UNKNOWN_REVISION)
            {
                LOG_WARNING(log, "Skip key {} with unknown revision", key);
                continue;
            }

            /// S3 ensures that keys will be listed in ascending UTF-8 bytes order (revision order).
            /// We can stop processing if revision of the object is already more than required.
            if (revision > restore_information.revision)
                return false;

            /// Keep original revision if restore to different bucket / path.
            if (send_metadata)
                revision_counter = revision - 1;

            auto object_metadata = headObject(restore_information.source_bucket, key).GetMetadata();
            if (operation == rename)
            {
                auto from_path = object_metadata["from_path"];
                auto to_path = object_metadata["to_path"];
                if (exists(from_path))
                {
                    moveFile(from_path, to_path, send_metadata);
                    LOG_TRACE(log, "Revision {}. Restored rename {} -> {}", revision, from_path, to_path);

                    if (restore_information.detached && isDirectory(to_path))
                    {
                        /// Sometimes directory paths are passed without trailing '/'. We should keep them in one consistent way.
                        if (!from_path.ends_with('/'))
                            from_path += '/';
                        if (!to_path.ends_with('/'))
                            to_path += '/';

                        /// Always keep latest actual directory path to avoid 'detaching' not existing paths.
                        auto it = renames.find(from_path);
                        if (it != renames.end())
                            renames.erase(it);

                        renames.insert(to_path);
                    }
                }
            }
            else if (operation == hardlink)
            {
                auto src_path = object_metadata["src_path"];
                auto dst_path = object_metadata["dst_path"];
                if (exists(src_path))
                {
                    createDirectories(directoryPath(dst_path));
                    createHardLink(src_path, dst_path, send_metadata);
                    LOG_TRACE(log, "Revision {}. Restored hardlink {} -> {}", revision, src_path, dst_path);
                }
            }
        }

        return true;
    };

    /// Execute.
    listObjects(restore_information.source_bucket, restore_information.source_path + "operations/", restore_file_operations);

    if (restore_information.detached)
    {
        Strings not_finished_prefixes{"tmp_", "delete_tmp_", "attaching_", "deleting_"};

        for (const auto & path : renames)
        {
            /// Skip already detached parts.
            if (path.find("/detached/") != std::string::npos)
                continue;

            /// Skip not finished parts. They shouldn't be in 'detached' directory, because CH wouldn't be able to finish processing them.
            fs::path directory_path(path);
            auto directory_name = directory_path.parent_path().filename().string();

            auto predicate = [&directory_name](String & prefix) { return directory_name.starts_with(prefix); };
            if (std::any_of(not_finished_prefixes.begin(), not_finished_prefixes.end(), predicate))
                continue;

            auto detached_path = pathToDetached(path);

            LOG_TRACE(log, "Move directory to 'detached' {} -> {}", path, detached_path);

            fs::path from_path = fs::path(path);
            fs::path to_path = fs::path(detached_path);
            if (path.ends_with('/'))
                to_path /= from_path.parent_path().filename();
            else
                to_path /= from_path.filename();

            /// to_path may exist and non-empty in case for example abrupt restart, so remove it before rename
            if (metadata_disk->exists(to_path))
                metadata_disk->removeRecursive(to_path);

            createDirectories(directoryPath(to_path));
            metadata_disk->moveDirectory(from_path, to_path);
        }
    }

    LOG_INFO(log, "File operations restored for disk {}", name);
}

std::tuple<UInt64, String> DiskS3::extractRevisionAndOperationFromKey(const String & key)
{
    String revision_str;
    String operation;

    re2::RE2::FullMatch(key, key_regexp, &revision_str, &operation);

    return {(revision_str.empty() ? UNKNOWN_REVISION : static_cast<UInt64>(std::bitset<64>(revision_str).to_ullong())), operation};
}

String DiskS3::shrinkKey(const String & path, const String & key)
{
    if (!key.starts_with(path))
        throw Exception("The key " + key + " prefix mismatch with given " + path, ErrorCodes::LOGICAL_ERROR);

    return key.substr(path.length());
}

String DiskS3::revisionToString(UInt64 revision)
{
    return std::bitset<64>(revision).to_string();
}

String DiskS3::pathToDetached(const String & source_path)
{
    if (source_path.ends_with('/'))
        return fs::path(source_path).parent_path().parent_path() / "detached/";
    return fs::path(source_path).parent_path() / "detached/";
}

void DiskS3::onFreeze(const String & path)
{
    createDirectories(path);
    auto revision_file_buf = metadata_disk->writeFile(path + "revision.txt", 32);
    writeIntText(revision_counter.load(), *revision_file_buf);
    revision_file_buf->finalize();
}

void DiskS3::applyNewSettings(const Poco::Util::AbstractConfiguration & config, ContextPtr context_, const String &, const DisksMap &)
{
    auto new_settings = settings_getter(config, "storage_configuration.disks." + name, context_);

    current_settings.set(std::move(new_settings));

    if (AsyncExecutor * exec = dynamic_cast<AsyncExecutor*>(&getExecutor()))
        exec->setMaxThreads(current_settings.get()->thread_pool_size);
}

DiskS3Settings::DiskS3Settings(
    const std::shared_ptr<Aws::S3::S3Client> & client_,
    const S3Settings::ReadWriteSettings & s3_settings_,
    size_t min_bytes_for_seek_,
    bool send_metadata_,
    int thread_pool_size_,
    int list_object_keys_size_,
    int objects_chunk_size_to_delete_)
    : client(client_)
    , s3_settings(s3_settings_)
    , min_bytes_for_seek(min_bytes_for_seek_)
    , send_metadata(send_metadata_)
    , thread_pool_size(thread_pool_size_)
    , list_object_keys_size(list_object_keys_size_)
    , objects_chunk_size_to_delete(objects_chunk_size_to_delete_)
{
}

}

#endif<|MERGE_RESOLUTION|>--- conflicted
+++ resolved
@@ -186,13 +186,8 @@
         backQuote(metadata_disk->getPath() + path), metadata.remote_fs_objects.size());
 
     auto s3_impl = std::make_unique<ReadBufferFromS3Gather>(
-<<<<<<< HEAD
         settings->client, bucket, metadata.remote_fs_root_path, metadata.remote_fs_objects,
-        settings->s3_settings.max_single_read_retries, read_settings);
-=======
-        settings->client, bucket, version_id, metadata.remote_fs_root_path, metadata.remote_fs_objects,
         settings->s3_settings.max_single_read_retries, disk_read_settings);
->>>>>>> 3061c557
 
     if (read_settings.remote_fs_method == RemoteFSReadMethod::threadpool)
     {
