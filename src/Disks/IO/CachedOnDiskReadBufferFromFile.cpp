#include "CachedOnDiskReadBufferFromFile.h"

#include <Disks/IO/createReadBufferFromFileBase.h>
#include <IO/ReadBufferFromFile.h>
#include <base/scope_guard.h>
#include <Common/assert_cast.h>
#include <Common/getRandomASCIIString.h>
#include <Common/logger_useful.h>
#include <base/hex.h>
#include <Interpreters/Context.h>


namespace ProfileEvents
{
extern const Event FileSegmentWaitReadBufferMicroseconds;
extern const Event FileSegmentReadMicroseconds;
extern const Event FileSegmentCacheWriteMicroseconds;
extern const Event FileSegmentPredownloadMicroseconds;
extern const Event FileSegmentUsedBytes;

extern const Event CachedReadBufferReadFromSourceMicroseconds;
extern const Event CachedReadBufferReadFromCacheMicroseconds;
extern const Event CachedReadBufferCacheWriteMicroseconds;
extern const Event CachedReadBufferReadFromSourceBytes;
extern const Event CachedReadBufferReadFromCacheBytes;
extern const Event CachedReadBufferCacheWriteBytes;
}

namespace DB
{

namespace ErrorCodes
{
    extern const int CANNOT_SEEK_THROUGH_FILE;
    extern const int CANNOT_USE_CACHE;
    extern const int LOGICAL_ERROR;
    extern const int ARGUMENT_OUT_OF_BOUND;
}

CachedOnDiskReadBufferFromFile::CachedOnDiskReadBufferFromFile(
    const String & source_file_path_,
    const FileCache::Key & cache_key_,
    FileCachePtr cache_,
    ImplementationBufferCreator implementation_buffer_creator_,
    const ReadSettings & settings_,
    const String & query_id_,
    size_t file_size_,
    bool allow_seeks_after_first_read_,
    bool use_external_buffer_,
    std::optional<size_t> read_until_position_)
    : ReadBufferFromFileBase(settings_.remote_fs_buffer_size, nullptr, 0, file_size_)
#ifndef NDEBUG
    , log(&Poco::Logger::get("CachedOnDiskReadBufferFromFile(" + source_file_path_ + ")"))
#else
    , log(&Poco::Logger::get("CachedOnDiskReadBufferFromFile"))
#endif
    , cache_key(cache_key_)
    , source_file_path(source_file_path_)
    , cache(cache_)
    , settings(settings_)
    , read_until_position(read_until_position_ ? *read_until_position_ : file_size_)
    , implementation_buffer_creator(implementation_buffer_creator_)
    , query_id(query_id_)
    , enable_logging(!query_id.empty() && settings_.enable_filesystem_cache_log)
    , current_buffer_id(getRandomASCIIString(8))
    , allow_seeks_after_first_read(allow_seeks_after_first_read_)
    , use_external_buffer(use_external_buffer_)
    , query_context_holder(cache_->getQueryContextHolder(query_id, settings_))
    , is_persistent(settings_.is_file_cache_persistent)
{
}

void CachedOnDiskReadBufferFromFile::appendFilesystemCacheLog(
    const FileSegment::Range & file_segment_range, CachedOnDiskReadBufferFromFile::ReadType type)
{
    FilesystemCacheLogElement elem
    {
        .event_time = std::chrono::system_clock::to_time_t(std::chrono::system_clock::now()),
        .query_id = query_id,
        .source_file_path = source_file_path,
        .file_segment_range = { file_segment_range.left, file_segment_range.right },
        .requested_range = { first_offset, read_until_position },
        .file_segment_size = file_segment_range.size(),
        .read_from_cache_attempted = true,
        .read_buffer_id = current_buffer_id,
        .profile_counters = std::make_shared<ProfileEvents::Counters::Snapshot>(
            current_file_segment_counters.getPartiallyAtomicSnapshot()),
    };

    current_file_segment_counters.reset();

    switch (type)
    {
        case CachedOnDiskReadBufferFromFile::ReadType::CACHED:
            elem.cache_type = FilesystemCacheLogElement::CacheType::READ_FROM_CACHE;
            break;
        case CachedOnDiskReadBufferFromFile::ReadType::REMOTE_FS_READ_BYPASS_CACHE:
            elem.cache_type = FilesystemCacheLogElement::CacheType::READ_FROM_FS_BYPASSING_CACHE;
            break;
        case CachedOnDiskReadBufferFromFile::ReadType::REMOTE_FS_READ_AND_PUT_IN_CACHE:
            elem.cache_type = FilesystemCacheLogElement::CacheType::READ_FROM_FS_AND_DOWNLOADED_TO_CACHE;
            break;
    }

    if (auto cache_log = Context::getGlobalContextInstance()->getFilesystemCacheLog())
        cache_log->add(elem);
}

void CachedOnDiskReadBufferFromFile::initialize(size_t offset, size_t size)
{
    if (initialized)
        throw Exception(ErrorCodes::LOGICAL_ERROR, "Caching buffer already initialized");

    implementation_buffer.reset();

    if (settings.read_from_filesystem_cache_if_exists_otherwise_bypass_cache)
    {
        file_segments_holder.emplace(cache->get(cache_key, offset, size));
    }
    else
    {
        CreateFileSegmentSettings create_settings(is_persistent ? FileSegmentKind::Persistent : FileSegmentKind::Regular);
        file_segments_holder.emplace(cache->getOrSet(cache_key, offset, size, create_settings));
    }

    /**
     * Segments in returned list are ordered in ascending order and represent a full contiguous
     * interval (no holes). Each segment in returned list has state: DOWNLOADED, DOWNLOADING or EMPTY.
     */
    if (file_segments_holder->file_segments.empty())
        throw Exception(ErrorCodes::LOGICAL_ERROR, "List of file segments cannot be empty");

    LOG_TEST(
        log,
        "Having {} file segments to read: {}, current offset: {}",
        file_segments_holder->file_segments.size(), file_segments_holder->toString(), file_offset_of_buffer_end);

    current_file_segment_it = file_segments_holder->file_segments.begin();

    initialized = true;
}

CachedOnDiskReadBufferFromFile::ImplementationBufferPtr
CachedOnDiskReadBufferFromFile::getCacheReadBuffer(const FileSegment & file_segment) const
{
    /// Use is_persistent flag from in-memory state of the filesegment,
    /// because it is consistent with what is written on disk.
    auto path = file_segment.getPathInLocalCache();

    ReadSettings local_read_settings{settings};
    /// Do not allow to use asynchronous version of LocalFSReadMethod.
    local_read_settings.local_fs_method = LocalFSReadMethod::pread;

    // The buffer will unnecessarily allocate a Memory of size local_fs_buffer_size, which will then
    // most likely be unused because we're swap()ping our own internal_buffer into
    // implementation_buffer before each read. But we can't just set local_fs_buffer_size = 0 here
    // because some buffer implementations actually use that memory (e.g. for prefetching).

    auto buf = createReadBufferFromFileBase(path, local_read_settings);

    if (getFileSizeFromReadBuffer(*buf) == 0)
        throw Exception(ErrorCodes::LOGICAL_ERROR, "Attempt to read from an empty cache file: {}", path);

    return buf;
}

CachedOnDiskReadBufferFromFile::ImplementationBufferPtr
CachedOnDiskReadBufferFromFile::getRemoteFSReadBuffer(FileSegment & file_segment, ReadType read_type_)
{
    switch (read_type_)
    {
        case ReadType::REMOTE_FS_READ_AND_PUT_IN_CACHE:
        {
            /**
            * Each downloader is elected to download at most buffer_size bytes and then any other can
            * continue. The one who continues download should reuse download buffer.
            *
            * TODO: Also implementation (s3, hdfs, web) buffer might be passed through file segments.
            * E.g. consider for query1 and query2 we need intersecting ranges like this:
            *
            *     [___________]         -- read_range_1 for query1
            *        [_______________]  -- read_range_2 for query2
            *     ^___________^______^
            *     | segment1  | segment2
            *
            * So query2 can reuse implementation buffer, which downloaded segment1.
            * Implementation buffer from segment1 is passed to segment2 once segment1 is loaded.
            */

            auto remote_fs_segment_reader = file_segment.getRemoteFileReader();

            if (!remote_fs_segment_reader)
            {
                remote_fs_segment_reader = implementation_buffer_creator();

                if (!remote_fs_segment_reader->supportsRightBoundedReads())
                    throw Exception(
                        ErrorCodes::CANNOT_USE_CACHE,
                        "Cache cannot be used with a ReadBuffer which does not support right bounded reads");

                file_segment.setRemoteFileReader(remote_fs_segment_reader);
            }
            else
            {
                chassert(remote_fs_segment_reader->getFileOffsetOfBufferEnd() == file_segment.getCurrentWriteOffset());
            }

            return remote_fs_segment_reader;
        }
        case ReadType::REMOTE_FS_READ_BYPASS_CACHE:
        {
            /// Result buffer is owned only by current buffer -- not shareable like in the case above.

            if (remote_file_reader && remote_file_reader->getFileOffsetOfBufferEnd() == file_offset_of_buffer_end)
                return remote_file_reader;

            auto remote_fs_segment_reader = file_segment.extractRemoteFileReader();
            if (remote_fs_segment_reader && file_offset_of_buffer_end == remote_fs_segment_reader->getFileOffsetOfBufferEnd())
                remote_file_reader = remote_fs_segment_reader;
            else
                remote_file_reader = implementation_buffer_creator();

            return remote_file_reader;
        }
        default:
            throw Exception(
                ErrorCodes::LOGICAL_ERROR,
                "Cannot use remote filesystem reader with read type: {}",
                toString(read_type));
    }
}

bool CachedOnDiskReadBufferFromFile::canStartFromCache(size_t current_offset, const FileSegment & file_segment)
{
    ///                      segment{k} state: DOWNLOADING
    /// cache:           [______|___________
    ///                         ^
    ///                         first_non_downloaded_offset (in progress)
    /// requested_range:    [__________]
    ///                     ^
    ///                     current_offset
    size_t first_non_downloaded_offset = file_segment.getFirstNonDownloadedOffset();
    return first_non_downloaded_offset > current_offset;
}

CachedOnDiskReadBufferFromFile::ImplementationBufferPtr
CachedOnDiskReadBufferFromFile::getReadBufferForFileSegment(FileSegmentPtr & file_segment)
{
    auto download_state = file_segment->state();

    if (settings.read_from_filesystem_cache_if_exists_otherwise_bypass_cache)
    {
        if (download_state == FileSegment::State::DOWNLOADED)
        {
            read_type = ReadType::CACHED;
            return getCacheReadBuffer(*file_segment);
        }
        else
        {
            read_type = ReadType::REMOTE_FS_READ_BYPASS_CACHE;
            return getRemoteFSReadBuffer(*file_segment, read_type);
        }
    }

    while (true)
    {
        switch (download_state)
        {
            case FileSegment::State::SKIP_CACHE:
            {
                LOG_TRACE(log, "Bypassing cache because file segment state is `SKIP_CACHE`");
                read_type = ReadType::REMOTE_FS_READ_BYPASS_CACHE;
                return getRemoteFSReadBuffer(*file_segment, read_type);
            }
            case FileSegment::State::DOWNLOADING:
            {
                if (canStartFromCache(file_offset_of_buffer_end, *file_segment))
                {
                    ///                      segment{k} state: DOWNLOADING
                    /// cache:           [______|___________
                    ///                         ^
                    ///                         first_non_downloaded_offset (in progress)
                    /// requested_range:    [__________]
                    ///                     ^
                    ///                     file_offset_of_buffer_end

                    read_type = ReadType::CACHED;
                    return getCacheReadBuffer(*file_segment);
                }

                download_state = file_segment->wait();
                continue;
            }
            case FileSegment::State::DOWNLOADED:
            {
                read_type = ReadType::CACHED;
                return getCacheReadBuffer(*file_segment);
            }
            case FileSegment::State::EMPTY:
            case FileSegment::State::PARTIALLY_DOWNLOADED:
            {
                if (canStartFromCache(file_offset_of_buffer_end, *file_segment))
                {
                    ///                      segment{k} state: PARTIALLY_DOWNLOADED
                    /// cache:           [______|___________
                    ///                         ^
                    ///                         first_non_downloaded_offset (in progress)
                    /// requested_range:    [__________]
                    ///                     ^
                    ///                     file_offset_of_buffer_end

                    read_type = ReadType::CACHED;
                    return getCacheReadBuffer(*file_segment);
                }

                auto downloader_id = file_segment->getOrSetDownloader();
                if (downloader_id == file_segment->getCallerId())
                {
                    if (canStartFromCache(file_offset_of_buffer_end, *file_segment))
                    {
                        ///                      segment{k}
                        /// cache:           [______|___________
                        ///                         ^
                        ///                         first_non_downloaded_offset
                        /// requested_range:    [__________]
                        ///                     ^
                        ///                     file_offset_of_buffer_end

                        read_type = ReadType::CACHED;
                        file_segment->resetDownloader();
                        return getCacheReadBuffer(*file_segment);
                    }

                    if (file_segment->getCurrentWriteOffset() < file_offset_of_buffer_end)
                    {
                        ///                   segment{1}
                        /// cache:         [_____|___________
                        ///                      ^
                        ///                      current_write_offset
                        /// requested_range:          [__________]
                        ///                           ^
                        ///                           file_offset_of_buffer_end

                        // LOG_TEST(log, "Predownload. File segment info: {}", file_segment->getInfoForLog());
                        chassert(file_offset_of_buffer_end > file_segment->getCurrentWriteOffset());
                        bytes_to_predownload = file_offset_of_buffer_end - file_segment->getCurrentWriteOffset();
                        chassert(bytes_to_predownload < file_segment->range().size());
                    }

                    read_type = ReadType::REMOTE_FS_READ_AND_PUT_IN_CACHE;
                    return getRemoteFSReadBuffer(*file_segment, read_type);
                }

                download_state = file_segment->state();
                continue;
            }
            case FileSegment::State::PARTIALLY_DOWNLOADED_NO_CONTINUATION:
            {
                if (canStartFromCache(file_offset_of_buffer_end, *file_segment))
                {
                    read_type = ReadType::CACHED;
                    return getCacheReadBuffer(*file_segment);
                }
                else
                {
                    LOG_TRACE(
                        log,
                        "Bypassing cache because file segment state is `PARTIALLY_DOWNLOADED_NO_CONTINUATION` and downloaded part already used");
                    read_type = ReadType::REMOTE_FS_READ_BYPASS_CACHE;
                    return getRemoteFSReadBuffer(*file_segment, read_type);
                }
            }
        }
    }
}

CachedOnDiskReadBufferFromFile::ImplementationBufferPtr
CachedOnDiskReadBufferFromFile::getImplementationBuffer(FileSegmentPtr & file_segment)
{
    chassert(!file_segment->isDownloader());
    chassert(file_offset_of_buffer_end >= file_segment->range().left);

    auto range = file_segment->range();
    bytes_to_predownload = 0;

    Stopwatch watch(CLOCK_MONOTONIC);

    auto read_buffer_for_file_segment = getReadBufferForFileSegment(file_segment);

    watch.stop();
    current_file_segment_counters.increment(
        ProfileEvents::FileSegmentWaitReadBufferMicroseconds, watch.elapsedMicroseconds());

    [[maybe_unused]] auto download_current_segment = read_type == ReadType::REMOTE_FS_READ_AND_PUT_IN_CACHE;
    chassert(download_current_segment == file_segment->isDownloader());

    chassert(file_segment->range() == range);
    chassert(file_offset_of_buffer_end >= range.left && file_offset_of_buffer_end <= range.right);

    // LOG_TEST(
    //     log,
    //     "Current file segment: {}, read type: {}, current file offset: {}",
    //     range.toString(),
    //     toString(read_type),
    //     file_offset_of_buffer_end);

    read_buffer_for_file_segment->setReadUntilPosition(range.right + 1); /// [..., range.right]

    switch (read_type)
    {
        case ReadType::CACHED:
        {
#ifndef NDEBUG
            size_t file_size = getFileSizeFromReadBuffer(*read_buffer_for_file_segment);
            if (file_size == 0 || range.left + file_size <= file_offset_of_buffer_end)
                throw Exception(
                    ErrorCodes::LOGICAL_ERROR,
                    "Unexpected state of cache file. Cache file size: {}, cache file offset: {}, "
                    "expected file size to be non-zero and file downloaded size to exceed "
                    "current file read offset (expected: {} > {})",
                    file_size,
                    range.left,
                    range.left + file_size,
                    file_offset_of_buffer_end);
#endif

            size_t seek_offset = file_offset_of_buffer_end - range.left;

            if (file_offset_of_buffer_end < range.left)
                throw Exception(
                    ErrorCodes::LOGICAL_ERROR,
                    "Invariant failed. Expected {} > {} (current offset > file segment's start offset)",
                    file_offset_of_buffer_end,
                    range.left);

            read_buffer_for_file_segment->seek(seek_offset, SEEK_SET);

            break;
        }
        case ReadType::REMOTE_FS_READ_BYPASS_CACHE:
        {
            read_buffer_for_file_segment->seek(file_offset_of_buffer_end, SEEK_SET);
            break;
        }
        case ReadType::REMOTE_FS_READ_AND_PUT_IN_CACHE:
        {
            chassert(file_segment->isDownloader());

            if (bytes_to_predownload)
            {
                size_t current_write_offset = file_segment->getCurrentWriteOffset();
                read_buffer_for_file_segment->seek(current_write_offset, SEEK_SET);
            }
            else
            {
                read_buffer_for_file_segment->seek(file_offset_of_buffer_end, SEEK_SET);

                assert(read_buffer_for_file_segment->getFileOffsetOfBufferEnd() == file_offset_of_buffer_end);
            }

            auto current_write_offset = file_segment->getCurrentWriteOffset();
            if (current_write_offset != static_cast<size_t>(read_buffer_for_file_segment->getPosition()))
            {
                throw Exception(
                    ErrorCodes::LOGICAL_ERROR,
                    "Buffer's offsets mismatch. Cached buffer offset: {}, current_write_offset: {}, implementation buffer position: {}, "
                    "implementation buffer end position: {}, file segment info: {}",
                    file_offset_of_buffer_end,
                    current_write_offset,
                    read_buffer_for_file_segment->getPosition(),
                    read_buffer_for_file_segment->getFileOffsetOfBufferEnd(),
                    file_segment->getInfoForLog());
            }

            break;
        }
    }

    chassert(!read_buffer_for_file_segment->hasPendingData());

    return read_buffer_for_file_segment;
}

bool CachedOnDiskReadBufferFromFile::completeFileSegmentAndGetNext()
{
    // LOG_TEST(log, "Completed segment: {}", (*current_file_segment_it)->range().toString());

    if (enable_logging)
        appendFilesystemCacheLog((*current_file_segment_it)->range(), read_type);

    auto file_segment_it = current_file_segment_it++;
    auto & file_segment = *file_segment_it;

    [[maybe_unused]] const auto & range = file_segment->range();
    chassert(file_offset_of_buffer_end > range.right);

    /// Do not hold pointer to file segment if it is not needed anymore
    /// so can become releasable and can be evicted from cache.
    file_segment->completeWithoutState();
    file_segments_holder->file_segments.erase(file_segment_it);

    if (current_file_segment_it == file_segments_holder->file_segments.end())
        return false;

    implementation_buffer = getImplementationBuffer(*current_file_segment_it);

    if (read_type == ReadType::CACHED)
        (*current_file_segment_it)->incrementHitsCount();

    return true;
}

CachedOnDiskReadBufferFromFile::~CachedOnDiskReadBufferFromFile()
{
    if (enable_logging
        && file_segments_holder
        && current_file_segment_it != file_segments_holder->file_segments.end())
    {
        appendFilesystemCacheLog((*current_file_segment_it)->range(), read_type);
    }
}

void CachedOnDiskReadBufferFromFile::predownload(FileSegmentPtr & file_segment)
{
    Stopwatch predownload_watch(CLOCK_MONOTONIC);
    SCOPE_EXIT({
        predownload_watch.stop();
        current_file_segment_counters.increment(
            ProfileEvents::FileSegmentPredownloadMicroseconds, predownload_watch.elapsedMicroseconds());
    });

    if (bytes_to_predownload)
    {
        /// Consider this case. Some user needed segment [a, b] and downloaded it partially.
        /// But before he called complete(state) or his holder called complete(),
        /// some other user, who needed segment [a', b'], a < a' < b', started waiting on [a, b] to be
        /// downloaded because it intersects with the range he needs.
        /// But then first downloader fails and second must continue. In this case we need to
        /// download from offset a'' < a', but return buffer from offset a'.

        chassert(static_cast<size_t>(implementation_buffer->getPosition()) == file_segment->getCurrentWriteOffset());
        size_t current_offset = file_segment->getCurrentWriteOffset();
        const auto & current_range = file_segment->range();

        while (true)
        {
            bool has_more_data;
            {
                Stopwatch watch(CLOCK_MONOTONIC);

                has_more_data = !implementation_buffer->eof();

                watch.stop();
                auto elapsed = watch.elapsedMicroseconds();
                current_file_segment_counters.increment(ProfileEvents::FileSegmentReadMicroseconds, elapsed);
                ProfileEvents::increment(ProfileEvents::CachedReadBufferReadFromSourceMicroseconds, elapsed);
            }

            if (!bytes_to_predownload || !has_more_data)
            {
                if (bytes_to_predownload)
                    throw Exception(
                        ErrorCodes::LOGICAL_ERROR,
                        "Failed to predownload remaining {} bytes. Current file segment: {}, "
                        "current download offset: {}, expected: {}, eof: {}",
                        bytes_to_predownload,
                        current_range.toString(),
                        file_segment->getCurrentWriteOffset(),
                        file_offset_of_buffer_end,
                        implementation_buffer->eof());

                auto result = implementation_buffer->hasPendingData();

                if (result)
                {
                    nextimpl_working_buffer_offset = implementation_buffer->offset();

                    auto current_write_offset = file_segment->getCurrentWriteOffset();
                    if (current_write_offset != static_cast<size_t>(implementation_buffer->getPosition())
                        || current_write_offset != file_offset_of_buffer_end)
                    {
                        throw Exception(
                            ErrorCodes::LOGICAL_ERROR,
                            "Buffer's offsets mismatch after predownloading; download offset: {}, "
                            "cached buffer offset: {}, implementation buffer offset: {}, "
                            "file segment info: {}",
                            current_write_offset,
                            file_offset_of_buffer_end,
                            implementation_buffer->getPosition(),
                            file_segment->getInfoForLog());
                    }
                }

                break;
            }

            size_t current_impl_buffer_size = implementation_buffer->buffer().size();
            size_t current_predownload_size = std::min(current_impl_buffer_size, bytes_to_predownload);

            ProfileEvents::increment(ProfileEvents::CachedReadBufferReadFromSourceBytes, current_impl_buffer_size);

            bool continue_predownload = file_segment->reserve(current_predownload_size);
            if (continue_predownload)
            {
                // LOG_TEST(log, "Left to predownload: {}, buffer size: {}", bytes_to_predownload, current_impl_buffer_size);

                chassert(file_segment->getCurrentWriteOffset() == static_cast<size_t>(implementation_buffer->getPosition()));

                bool success = writeCache(implementation_buffer->buffer().begin(), current_predownload_size, current_offset, *file_segment);
                if (success)
                {
                    current_offset += current_predownload_size;

                    bytes_to_predownload -= current_predownload_size;
                    implementation_buffer->position() += current_predownload_size;
                }
                else
                {
                    LOG_TEST(log, "Bypassing cache because writeCache (in predownload) method failed");
                    continue_predownload = false;
                }
            }
            else
            {
                file_segment->completeWithState(FileSegment::State::PARTIALLY_DOWNLOADED_NO_CONTINUATION);
            }

            if (!continue_predownload)
            {
                /// We were predownloading:
                ///                   segment{1}
                /// cache:         [_____|___________
                ///                      ^
                ///                      current_write_offset
                /// requested_range:          [__________]
                ///                           ^
                ///                           file_offset_of_buffer_end
                /// But space reservation failed.
                /// So get working and internal buffer from predownload buffer, get new download buffer,
                /// return buffer back, seek to actual position.
                /// We could reuse predownload buffer and just seek to needed position, but for now
                /// seek is only allowed once for ReadBufferForS3 - before call to nextImpl.
                /// TODO: allow seek more than once with seek avoiding.

                bytes_to_predownload = 0;

<<<<<<< HEAD
                chassert(file_segment->state() == FileSegment::State::PARTIALLY_DOWNLOADED_NO_CONTINUATION);
                /// LOG_TEST(log, "Bypassing cache because for {}", file_segment->getInfoForLog());
=======
                chassert(file_segment->state() == FileSegment::State::PARTIALLY_DOWNLOADED_NO_CONTINUATION
                         || file_segment->state() == FileSegment::State::SKIP_CACHE);
                LOG_TEST(log, "Bypassing cache because for {}", file_segment->getInfoForLog());
>>>>>>> b3f5fe7d

                read_type = ReadType::REMOTE_FS_READ_BYPASS_CACHE;

                swap(*implementation_buffer);
                resetWorkingBuffer();

                implementation_buffer = getRemoteFSReadBuffer(*file_segment, read_type);

                swap(*implementation_buffer);

                implementation_buffer->setReadUntilPosition(file_segment->range().right + 1); /// [..., range.right]
                implementation_buffer->seek(file_offset_of_buffer_end, SEEK_SET);

                LOG_TRACE(
                    log,
                    "Predownload failed because of space limit. "
                    "Will read from remote filesystem starting from offset: {}",
                    file_offset_of_buffer_end);

                break;
            }
        }
    }
}

bool CachedOnDiskReadBufferFromFile::updateImplementationBufferIfNeeded()
{
    auto & file_segment = *current_file_segment_it;
    auto current_read_range = file_segment->range();
    auto current_state = file_segment->state();

    chassert(current_read_range.left <= file_offset_of_buffer_end);
    chassert(!file_segment->isDownloader());

    if (file_offset_of_buffer_end > current_read_range.right)
    {
        return completeFileSegmentAndGetNext();
    }

    if (read_type == ReadType::CACHED && current_state != FileSegment::State::DOWNLOADED)
    {
        /// If current read_type is ReadType::CACHED and file segment is not DOWNLOADED,
        /// it means the following case, e.g. we started from CacheReadBuffer and continue with RemoteFSReadBuffer.
        ///                      segment{k}
        /// cache:           [______|___________
        ///                         ^
        ///                         current_write_offset
        /// requested_range:    [__________]
        ///                     ^
        ///                     file_offset_of_buffer_end

        auto current_write_offset = file_segment->getCurrentWriteOffset();
        bool cached_part_is_finished = current_write_offset == file_offset_of_buffer_end;

        if (cached_part_is_finished)
        {
            /// TODO: makes sense to reuse local file reader if we return here with CACHED read type again?
            implementation_buffer = getImplementationBuffer(*current_file_segment_it);

            return true;
        }
        else if (current_write_offset < file_offset_of_buffer_end)
        {
            throw Exception(
                ErrorCodes::LOGICAL_ERROR,
                "Expected {} >= {} ({})",
                current_write_offset, file_offset_of_buffer_end, getInfoForLog());
        }
    }

    if (read_type == ReadType::REMOTE_FS_READ_AND_PUT_IN_CACHE)
    {
        /**
        * ReadType::REMOTE_FS_READ_AND_PUT_IN_CACHE means that on previous getImplementationBuffer() call
        * current buffer successfully called file_segment->getOrSetDownloader() and became a downloader
        * for this file segment. However, the downloader's term has a lifespan of 1 nextImpl() call,
        * e.g. downloader reads buffer_size byte and calls completePartAndResetDownloader() and some other
        * thread can become a downloader if it calls getOrSetDownloader() faster.
        *
        * So downloader is committed to download only buffer_size bytes and then is not a downloader anymore,
        * because there is no guarantee on a higher level, that current buffer will not disappear without
        * being destructed till the end of query or without finishing the read range, which he was supposed
        * to read by marks range given to him. Therefore, each nextImpl() call, in case of
        * READ_AND_PUT_IN_CACHE, starts with getOrSetDownloader().
        */
        implementation_buffer = getImplementationBuffer(*current_file_segment_it);
    }

    return true;
}

bool CachedOnDiskReadBufferFromFile::writeCache(char * data, size_t size, size_t offset, FileSegment & file_segment)
{
    Stopwatch watch(CLOCK_MONOTONIC);

    try
    {
        file_segment.write(data, size, offset);
    }
    catch (ErrnoException & e)
    {
        int code = e.getErrno();
        if (code == /* No space left on device */28 || code == /* Quota exceeded */122)
        {
            LOG_INFO(log, "Insert into cache is skipped due to insufficient disk space. ({})", e.displayText());
            return false;
        }
        throw;
    }

    watch.stop();
    auto elapsed = watch.elapsedMicroseconds();
    current_file_segment_counters.increment(ProfileEvents::FileSegmentCacheWriteMicroseconds, elapsed);
    ProfileEvents::increment(ProfileEvents::CachedReadBufferCacheWriteMicroseconds, elapsed);
    ProfileEvents::increment(ProfileEvents::CachedReadBufferCacheWriteBytes, size);

    return true;
}

bool CachedOnDiskReadBufferFromFile::nextImpl()
{
    try
    {
        return nextImplStep();
    }
    catch (Exception & e)
    {
        e.addMessage("Cache info: {}", nextimpl_step_log_info);
        throw;
    }
}

bool CachedOnDiskReadBufferFromFile::nextImplStep()
{
    last_caller_id = FileSegment::getCallerId();

    assertCorrectness();

    if (file_offset_of_buffer_end == read_until_position)
        return false;

    if (!initialized)
        initialize(file_offset_of_buffer_end, getTotalSizeToRead());

    if (current_file_segment_it == file_segments_holder->file_segments.end())
        return false;

    bool implementation_buffer_can_be_reused = false;
    SCOPE_EXIT({
        try
        {
            /// Save state of current file segment before it is completed.
            nextimpl_step_log_info = getInfoForLog();

            if (current_file_segment_it == file_segments_holder->file_segments.end())
                return;

            auto & file_segment = *current_file_segment_it;

            bool download_current_segment = read_type == ReadType::REMOTE_FS_READ_AND_PUT_IN_CACHE;
            if (download_current_segment)
            {
                bool need_complete_file_segment = file_segment->isDownloader();
                if (need_complete_file_segment)
                {
                    if (!implementation_buffer_can_be_reused)
                        file_segment->resetRemoteFileReader();

                    file_segment->completePartAndResetDownloader();
                }
            }

            chassert(!file_segment->isDownloader());
        }
        catch (...)
        {
            tryLogCurrentException(__PRETTY_FUNCTION__);
        }
    });

    bytes_to_predownload = 0;

    if (implementation_buffer)
    {
        bool can_read_further = updateImplementationBufferIfNeeded();
        if (!can_read_further)
            return false;
    }
    else
    {
        implementation_buffer = getImplementationBuffer(*current_file_segment_it);

        if (read_type == ReadType::CACHED)
            (*current_file_segment_it)->incrementHitsCount();
    }

    chassert(!internal_buffer.empty());

    // Pass a valid external buffer for implementation_buffer to read into.
    // We then take it back with another swap() after reading is done.
    // (If we get an exception in between, we'll be left with an invalid internal_buffer. That's ok, as long as
    // the caller doesn't try to use this CachedOnDiskReadBufferFromFile after it threw an exception.)
    swap(*implementation_buffer);

    auto & file_segment = *current_file_segment_it;
    auto current_read_range = file_segment->range();

    chassert(current_read_range.left <= file_offset_of_buffer_end);
    chassert(current_read_range.right >= file_offset_of_buffer_end);

    bool result = false;
    size_t size = 0;

    size_t needed_to_predownload = bytes_to_predownload;
    if (needed_to_predownload)
    {
        predownload(file_segment);

        result = implementation_buffer->hasPendingData();
        size = implementation_buffer->available();
    }

    auto download_current_segment = read_type == ReadType::REMOTE_FS_READ_AND_PUT_IN_CACHE;
    if (download_current_segment != file_segment->isDownloader())
    {
        throw Exception(
            ErrorCodes::LOGICAL_ERROR,
            "Incorrect segment state. Having read type: {}, file segment info: {}",
            toString(read_type), file_segment->getInfoForLog());
    }

    if (!result)
    {
#ifndef NDEBUG
        if (read_type == ReadType::CACHED)
        {
            size_t cache_file_size = getFileSizeFromReadBuffer(*implementation_buffer);
            if (cache_file_size == 0)
            {
                throw Exception(
                    ErrorCodes::LOGICAL_ERROR,
                    "Attempt to read from an empty cache file: {} (just before actual read)",
                    cache_file_size);
            }
        }
        else
        {
            assert(file_offset_of_buffer_end == static_cast<size_t>(implementation_buffer->getFileOffsetOfBufferEnd()));
        }

        assert(!implementation_buffer->hasPendingData());
#endif

        Stopwatch watch(CLOCK_MONOTONIC);

        result = implementation_buffer->next();

        watch.stop();
        auto elapsed = watch.elapsedMicroseconds();
        current_file_segment_counters.increment(ProfileEvents::FileSegmentReadMicroseconds, elapsed);

        // We don't support implementation_buffer implementations that use nextimpl_working_buffer_offset.
        chassert(implementation_buffer->position() == implementation_buffer->buffer().begin());

        size = implementation_buffer->buffer().size();

        if (read_type == ReadType::CACHED)
        {
            ProfileEvents::increment(ProfileEvents::CachedReadBufferReadFromCacheBytes, size);
            ProfileEvents::increment(ProfileEvents::CachedReadBufferReadFromCacheMicroseconds, elapsed);
        }
        else
        {
            ProfileEvents::increment(ProfileEvents::CachedReadBufferReadFromSourceBytes, size);
            ProfileEvents::increment(ProfileEvents::CachedReadBufferReadFromSourceMicroseconds, elapsed);
        }
    }

    if (result)
    {
        if (download_current_segment)
        {
            chassert(file_offset_of_buffer_end + size - 1 <= file_segment->range().right);

            bool success = file_segment->reserve(size);
            if (success)
            {
                chassert(file_segment->getCurrentWriteOffset() == static_cast<size_t>(implementation_buffer->getPosition()));

                success = writeCache(implementation_buffer->position(), size, file_offset_of_buffer_end, *file_segment);
                if (success)
                {
                    chassert(file_segment->getCurrentWriteOffset() <= file_segment->range().right + 1);
                    chassert(
                        std::next(current_file_segment_it) == file_segments_holder->file_segments.end()
                        || file_segment->getCurrentWriteOffset() == implementation_buffer->getFileOffsetOfBufferEnd());

                    // The implementation_buffer is valid and positioned correctly (at file_segment->getCurrentWriteOffset()).
                    // Later reads for this file segment can reuse it.
                    // (It's reusable even if we don't reach the swap(*implementation_buffer) below,
                    // because the reuser must assign implementation_buffer's buffer anyway.)
                    implementation_buffer_can_be_reused = true;
                }
                else
                {
                    chassert(file_segment->state() == FileSegment::State::PARTIALLY_DOWNLOADED_NO_CONTINUATION);
                    LOG_TRACE(log, "Bypassing cache because writeCache method failed");
                }
            }
            else
            {
                LOG_TRACE(log, "No space left in cache to reserve {} bytes, will continue without cache download", size);
                file_segment->completeWithState(FileSegment::State::PARTIALLY_DOWNLOADED_NO_CONTINUATION);
            }

            if (!success)
            {
                read_type = ReadType::REMOTE_FS_READ_BYPASS_CACHE;
                download_current_segment = false;
            }
        }

        /// - If last file segment was read from remote fs, then we read up to segment->range().right,
        /// but the requested right boundary could be
        /// segment->range().left < requested_right_boundary <  segment->range().right.
        /// Therefore need to resize to a smaller size. And resize must be done after write into cache.
        /// - If last file segment was read from local fs, then we could read more than
        /// file_segemnt->range().right, so resize is also needed.
        if (std::next(current_file_segment_it) == file_segments_holder->file_segments.end())
        {
            size_t remaining_size_to_read
                = std::min(current_read_range.right, read_until_position - 1) - file_offset_of_buffer_end + 1;
            size = std::min(size, remaining_size_to_read);
            chassert(implementation_buffer->buffer().size() >= nextimpl_working_buffer_offset + size);
            implementation_buffer->buffer().resize(nextimpl_working_buffer_offset + size);
        }

        file_offset_of_buffer_end += size;

        chassert(file_offset_of_buffer_end <= read_until_position);
    }

    swap(*implementation_buffer);

    current_file_segment_counters.increment(ProfileEvents::FileSegmentUsedBytes, available());

    // No necessary because of the SCOPE_EXIT above, but useful for logging below.
    if (download_current_segment)
        file_segment->completePartAndResetDownloader();

    chassert(!file_segment->isDownloader());

    // LOG_TEST(
    //     log,
    //     "Key: {}. Returning with {} bytes (actually read: {}), buffer position: {} (offset: {}, predownloaded: {}), "
    //     "buffer available: {}, current range: {}, current offset: {}, file segment state: {}, "
    //     "current write offset: {}, read_type: {}, reading until position: {}, started with offset: {}, "
    //     "remaining ranges: {}",
    //     getHexUIntLowercase(cache_key),
    //     working_buffer.size(),
    //     size,
    //     getPosition(),
    //     offset(),
    //     needed_to_predownload,
    //     available(),
    //     current_read_range.toString(),
    //     file_offset_of_buffer_end,
    //     FileSegment::stateToString(file_segment->state()),
    //     file_segment->getCurrentWriteOffset(),
    //     toString(read_type),
    //     read_until_position,
    //     first_offset,
    //     file_segments_holder->toString());

    if (size == 0 && file_offset_of_buffer_end < read_until_position)
    {
        size_t cache_file_size = getFileSizeFromReadBuffer(*implementation_buffer);
        auto cache_file_path = getFileNameFromReadBuffer(*implementation_buffer);

        throw Exception(
            ErrorCodes::LOGICAL_ERROR,
            "Having zero bytes, but range is not finished: file offset: {}, starting offset: {}, "
            "reading until: {}, read type: {}, cache file size: {}, cache file path: {}, "
            "cache file offset: {}, current file segment: {}",
            file_offset_of_buffer_end,
            first_offset,
            read_until_position,
            toString(read_type),
            cache_file_size ? std::to_string(cache_file_size) : "None",
            cache_file_path,
            implementation_buffer->getFileOffsetOfBufferEnd(),
            file_segment->getInfoForLog());
    }

    return result;
}

off_t CachedOnDiskReadBufferFromFile::seek(off_t offset, int whence)
{
    if (initialized && !allow_seeks_after_first_read)
    {
        throw Exception(
            ErrorCodes::CANNOT_SEEK_THROUGH_FILE,
            "Seek is allowed only before first read attempt from the buffer");
    }

    size_t new_pos = offset;

    if (allow_seeks_after_first_read)
    {
        if (whence != SEEK_SET && whence != SEEK_CUR)
        {
            throw Exception(ErrorCodes::ARGUMENT_OUT_OF_BOUND, "Expected SEEK_SET or SEEK_CUR as whence");
        }

        if (whence == SEEK_CUR)
        {
            new_pos = file_offset_of_buffer_end - (working_buffer.end() - pos) + offset;
        }

        if (new_pos + (working_buffer.end() - pos) == file_offset_of_buffer_end)
            return new_pos;

        if (file_offset_of_buffer_end - working_buffer.size() <= new_pos && new_pos <= file_offset_of_buffer_end)
        {
            pos = working_buffer.end() - file_offset_of_buffer_end + new_pos;
            assert(pos >= working_buffer.begin());
            assert(pos <= working_buffer.end());
            return new_pos;
        }
    }
    else if (whence != SEEK_SET)
    {
        throw Exception(ErrorCodes::CANNOT_SEEK_THROUGH_FILE, "Only SEEK_SET allowed");
    }

    first_offset = file_offset_of_buffer_end = new_pos;
    resetWorkingBuffer();

    // if (file_segments_holder && current_file_segment_it != file_segments_holder->file_segments.end())
    // {
    //      auto & file_segments = file_segments_holder->file_segments;
    //      LOG_TRACE(
    //          log,
    //          "Having {} file segments to read: {}, current offset: {}",
    //          file_segments_holder->file_segments.size(), file_segments_holder->toString(), file_offset_of_buffer_end);

    //      auto it = std::upper_bound(
    //          file_segments.begin(),
    //          file_segments.end(),
    //          new_pos,
    //          [](size_t pos, const FileSegmentPtr & file_segment) { return pos < file_segment->range().right; });

    //      if (it != file_segments.end())
    //      {
    //          if (it != file_segments.begin() && (*std::prev(it))->range().right == new_pos)
    //              current_file_segment_it = std::prev(it);
    //          else
    //              current_file_segment_it = it;

    //          [[maybe_unused]] const auto & file_segment = *current_file_segment_it;
    //          assert(file_offset_of_buffer_end <= file_segment->range().right);
    //          assert(file_offset_of_buffer_end >= file_segment->range().left);

    //          resetWorkingBuffer();
    //          swap(*implementation_buffer);
    //          implementation_buffer->seek(file_offset_of_buffer_end, SEEK_SET);
    //          swap(*implementation_buffer);

    //          LOG_TRACE(log, "Found suitable file segment: {}", file_segment->range().toString());

    //          LOG_TRACE(log, "seek2 Internal buffer size: {}", internal_buffer.size());
    //          return new_pos;
    //      }
    // }

    file_segments_holder.reset();
    implementation_buffer.reset();
    initialized = false;

    LOG_TEST(log, "Reset state for seek to position {}", new_pos);

    return new_pos;
}

size_t CachedOnDiskReadBufferFromFile::getTotalSizeToRead()
{
    /// Last position should be guaranteed to be set, as at least we always know file size.
    if (!read_until_position)
        throw Exception(ErrorCodes::LOGICAL_ERROR, "Last position was not set");

    /// On this level should be guaranteed that read size is non-zero.
    if (file_offset_of_buffer_end >= read_until_position)
        throw Exception(
            ErrorCodes::LOGICAL_ERROR,
            "Read boundaries mismatch. Expected {} < {}",
            file_offset_of_buffer_end, read_until_position);

    return read_until_position - file_offset_of_buffer_end;
}

void CachedOnDiskReadBufferFromFile::setReadUntilPosition(size_t position)
{
    if (!allow_seeks_after_first_read)
        throw Exception(ErrorCodes::LOGICAL_ERROR, "Method `setReadUntilPosition()` not allowed");

    if (read_until_position == position)
        return;

    file_offset_of_buffer_end = getPosition();
    resetWorkingBuffer();
    file_segments_holder.reset();
    implementation_buffer.reset();
    initialized = false;

    read_until_position = position;

    LOG_TEST(log, "Set read_until_position to {}", read_until_position);
}

void CachedOnDiskReadBufferFromFile::setReadUntilEnd()
{
    setReadUntilPosition(getFileSize());
}

off_t CachedOnDiskReadBufferFromFile::getPosition()
{
    return file_offset_of_buffer_end - available();
}

std::optional<size_t> CachedOnDiskReadBufferFromFile::getLastNonDownloadedOffset() const
{
    if (!file_segments_holder)
        throw Exception(ErrorCodes::LOGICAL_ERROR, "File segments holder not initialized");

    const auto & file_segments = file_segments_holder->file_segments;
    for (auto it = file_segments.rbegin(); it != file_segments.rend(); ++it)
    {
        const auto & file_segment = *it;
        if (file_segment->state() != FileSegment::State::DOWNLOADED)
            return file_segment->range().right;
    }

    return std::nullopt;
}

void CachedOnDiskReadBufferFromFile::assertCorrectness() const
{
    if (FileCache::isReadOnly()
        && !settings.read_from_filesystem_cache_if_exists_otherwise_bypass_cache)
        throw Exception(ErrorCodes::LOGICAL_ERROR, "Cache usage is not allowed (query_id: {})", query_id);
}

String CachedOnDiskReadBufferFromFile::getInfoForLog()
{
    String current_file_segment_info;
    if (current_file_segment_it != file_segments_holder->file_segments.end())
        current_file_segment_info = (*current_file_segment_it)->getInfoForLog();
    else
        current_file_segment_info = "None";

    return fmt::format(
        "Buffer path: {}, hash key: {}, file_offset_of_buffer_end: {}, read_until_position: {}, "
        "internal buffer end: {}, read_type: {}, last caller: {}, file segment info: {}",
        source_file_path,
        getHexUIntLowercase(cache_key),
        file_offset_of_buffer_end,
        read_until_position,
        implementation_buffer ? std::to_string(implementation_buffer->getFileOffsetOfBufferEnd()) : "None",
        toString(read_type),
        last_caller_id,
        current_file_segment_info);
}

}<|MERGE_RESOLUTION|>--- conflicted
+++ resolved
@@ -644,14 +644,8 @@
 
                 bytes_to_predownload = 0;
 
-<<<<<<< HEAD
-                chassert(file_segment->state() == FileSegment::State::PARTIALLY_DOWNLOADED_NO_CONTINUATION);
-                /// LOG_TEST(log, "Bypassing cache because for {}", file_segment->getInfoForLog());
-=======
                 chassert(file_segment->state() == FileSegment::State::PARTIALLY_DOWNLOADED_NO_CONTINUATION
                          || file_segment->state() == FileSegment::State::SKIP_CACHE);
-                LOG_TEST(log, "Bypassing cache because for {}", file_segment->getInfoForLog());
->>>>>>> b3f5fe7d
 
                 read_type = ReadType::REMOTE_FS_READ_BYPASS_CACHE;
 
